<?php

namespace CirrusSearch;

use DeferredUpdates;
use Elastica\Client;
use Elastica\Exception\PartialShardFailureException;
use Elastica\Exception\ResponseException;
use FormatJson;
use MediaWiki\Logger\LoggerFactory;
use MediaWiki\MediaWikiServices;
use RequestContext;
use SearchResultSet;
use Status;
use Title;
use User;
use UIDGenerator;

/**
 * Base class with useful functions for communicating with Elasticsearch.
 *
 * This program is free software; you can redistribute it and/or modify
 * it under the terms of the GNU General Public License as published by
 * the Free Software Foundation; either version 2 of the License, or
 * (at your option) any later version.
 *
 * This program is distributed in the hope that it will be useful,
 * but WITHOUT ANY WARRANTY; without even the implied warranty of
 * MERCHANTABILITY or FITNESS FOR A PARTICULAR PURPOSE. See the
 * GNU General Public License for more details.
 *
 * You should have received a copy of the GNU General Public License along
 * with this program; if not, write to the Free Software Foundation, Inc.,
 * 51 Franklin Street, Fifth Floor, Boston, MA 02110-1301, USA.
 * http://www.gnu.org/copyleft/gpl.html
 */
class ElasticsearchIntermediary {
	/**
	 * @var Connection
	 */
	protected $connection;
	/**
	 * @var User|null user for which we're performing this search or null in the case of
	 * requests kicked off by jobs
	 */
	protected $user;
	/**
	 * @var UserTesting Reports on this requests participation in tests
	 */
	protected $ut;
	/**
	 * @var float|null start time of current request or null if none is running
	 */
	private $requestStart = null;
	/**
	 * @var string|null description of the next request to be sent to Elasticsearch or null if not yet decided
	 */
	private $description = null;
	/**
	 * @var array map of search request stats to log about the current search request
	 */
	protected $logContext = array();

	/**
	 * @var int how many millis a request through this intermediary needs to take before it counts as slow.
	 * 0 means none count as slow.
	 */
	private $slowMillis;

	/**
	 * @var array Metrics about a completed search
	 */
	private $searchMetrics = array();

	/**
	 * @var string Id identifying this php execution
	 */
	static private $executionId;

	/**
	 * @var array[] Result of self::getLogContext for each request in this process
	 */
	static private $logContexts = array();

	/**
	 * @var array[string] Result page ids that were returned to user
	 */
	static private $resultTitleStrings = array();

	/**
	 * Constructor.
	 *
	 * @param Connection $connection
	 * @param User|null $user user for which this search is being performed.  Attached to slow request logs.  Note that
	 * null isn't for anonymous users - those are still User objects and should be provided if possible.  Null is for
	 * when the action is being performed in some context where the user that caused it isn't available.  Like when an
	 * action is being performed during a job.
	 * @param float $slowSeconds how many seconds a request through this intermediary needs to take before it counts as
	 * slow.  0 means none count as slow.
	 */
	protected function __construct( Connection $connection, User $user = null, $slowSeconds ) {
		$this->connection = $connection;
		if ( is_null( $user ) ) {
			$user = RequestContext::getMain()->getUser();
		}
		$this->user = $user;
		$this->slowMillis = (int) ( 1000 * $slowSeconds );
		$this->ut = UserTesting::getInstance();
	}

	/**
	 * Identifies a specific execution of php.  That might be one web
	 * request, or multiple jobs run in the same executor. An execution id
	 * is valid over a brief timespan, perhaps a minute or two for some jobs.
	 *
	 * @return string unique identifier
	 */
	private static function getExecutionId() {
		if ( self::$executionId === null ) {
			self::$executionId = mt_rand();
		}
		return self::$executionId;
	}

	/**
	 * Unit tests only
	 */
	public static function resetExecutionId() {
		self::$executionId = null;
	}

	/**
	 * Summarizes all the requests made in this process and reports
	 * them along with the test they belong to.
	 */
	private static function reportLogContexts() {
		if ( !self::$logContexts ) {
			return;
		}
		self::buildRequestSetLog();
		self::buildUserTestingLog();
		self::$logContexts = array();
	}

	/**
	 * Builds and ships a log context that is serialized to an avro
	 * schema. Avro is very specific that all fields must be defined,
	 * even if they have a default, and that types must match exactly.
	 * "5" is not an int as much as php would like it to be.
	 *
	 * Avro will happily ignore fields that are present but not used. To
	 * add new fields to the schema they must first be added here and
	 * deployed. Then the schema can be updated. Removing goes in reverse,
	 * adjust the schema to ignore the column, then deploy code no longer
	 * providing it.
	 */
	private static function buildRequestSetLog() {
		global $wgRequest;

		// for the moment these are still created in the old format to serve
		// the old log formats, so here we transform the context into the new
		// request format. At some point the context should just be created in
		// the correct format.
		$requests = array();
		$allCached = true;
		$allHits = array();
		foreach ( self::$logContexts as $context ) {
			$request = array(
				'query' => isset( $context['query'] ) ? (string) $context['query'] : '',
				'queryType' => isset( $context['queryType'] ) ? (string) $context['queryType'] : '',
				// populated below
				'indices' => array(),
				'tookMs' => isset( $context['tookMs'] ) ? (int) $context['tookMs'] : -1,
				'elasticTookMs' => isset( $context['elasticTookMs'] ) ? (int) $context['elasticTookMs'] : -1,
				'limit' => isset( $context['limit'] ) ? (int) $context['limit'] : -1,
				'hitsTotal' => isset( $context['hitsTotal'] ) ? (int) $context['hitsTotal'] : -1,
				'hitsReturned' => isset( $context['hitsReturned'] ) ? (int) $context['hitsReturned'] : -1,
				'hitsOffset' => isset( $context['hitsOffset'] ) ? (int) $context['hitsOffset'] : -1,
				// populated below
				'namespaces' => array(),
				'suggestion' => isset( $context['suggestion'] ) ? (string) $context['suggestion'] : '',
				'suggestionRequested' => isset( $context['suggestion'] ),
				'maxScore' => isset( $context['maxScore'] ) ? $context['maxScore'] : -1,
				'payload' => array(),
				'hits' => isset( $context['hits'] ) ? $context['hits'] : array(),
			);
			if ( isset( $context['hits'] ) ) {
				$allHits = array_merge( $allHits, $context['hits'] );
			}
			if ( isset( $context['index'] ) ) {
				$request['indices'][] = $context['index'];
			}
			if ( isset( $context['namespaces'] ) ) {
				foreach ( $context['namespaces'] as $id ) {
					$request['namespaces'][] = (int) $id;
				}
			}
			if ( !empty( $context['langdetect' ] ) ) {
				$request['payload']['langdetect'] = (string) $context['langdetect'];
			}
			if ( isset( $context['cached'] ) && $context['cached'] ) {
				$request['payload']['cached'] = 'true';
			} else {
				$allCached = false;
			}
			$requests[] = $request;
		}

		// Note that this is only accurate for hhvm and php-fpm
		// since they close the request to the user before running
		// deferred updates.
		$timing = \RequestContext::getMain()->getTiming();
		$startMark = $timing->getEntryByName( 'requestStart' );
		$endMark  = $timing->getEntryByName( 'requestShutdown' );
		if ( $startMark && $endMark ) {
			// should always work, but Timing can return null so
			// fallbacks are provided.
			$tookS = $endMark['startTime'] - $startMark['startTime'];
		} elseif( isset( $_SERVER['REQUEST_TIME_FLOAT'] ) ) {
			// php >= 5.4
			$tookS = microtime( true ) - $_SERVER['REQUEST_TIME_FLOAT'];
		} else {
			// php 5.3
			$tookS = microtime( true ) - $_SERVER['REQUEST_TIME'];
		}

		// Reindex allHits by page title's. It's maybe not perfect, but it's
		// hopefully a "close enough" representation of where our final result
		// set came from. maybe :(
		$allHitsByTitle = array();
		foreach ( $allHits as $hit ) {
			$allHitsByTitle[$hit['title']] = $hit;
		}
		$resultHits = array();
		// FIXME: temporary hack to investigate why SpecialSearch can display results
		// that do not come from cirrus.
		$bogusResult = null;
		foreach ( self::$resultTitleStrings as $titleString ) {
			// Track only the first missing title.
			if ( $bogusResult === null && !isset( $allHitsByTitle[$titleString] ) ) {
				$bogusResult = $titleString;
			}

			$hit = isset( $allHitsByTitle[$titleString] ) ? $allHitsByTitle[$titleString] : array();
			// Apply defaults to ensure all properties are accounted for.
			$resultHits[] = $hit + array(
				'title' => $titleString,
				'index' => "",
				'pageId' => -1,
				'score' => -1,
				'profileName' => ""
			);
		}

		$requestSet = array(
			'id' => self::getRequestSetToken(),
			'ts' => time(),
			'wikiId' => wfWikiID(),
			'source' => self::getExecutionContext(),
			'identity' => self::generateIdentToken(),
			'ip' => $wgRequest->getIP() ?: '',
			'userAgent' => $wgRequest->getHeader( 'User-Agent') ?: '',
			'backendUserTests' => UserTesting::getInstance()->getActiveTestNamesWithBucket(),
			'tookMs' => 1000 * $tookS,
			'hits' => $resultHits,
			'payload' => array(
				// useful while we are testing accept-lang based interwiki
				'acceptLang' => (string) ($wgRequest->getHeader( 'Accept-Language' ) ?: ''),
				// Helps to track down what actually caused the request. Will promote to full
				// param if it proves useful
				'queryString' => http_build_query( $_GET ),
			),
			'requests' => $requests,
		);

		if ( $bogusResult !== null ) {
			if ( is_string( $bogusResult ) ) {
				$requestSet['payload']['bogusResult'] = $bogusResult;
			} else {
				$requestSet['payload']['bogusResult'] = 'NOT_A_STRING?: ' . gettype( $bogusResult );
			}
		}

		if ( $allCached ) {
			$requestSet['payload']['cached'] = 'true';
		}
		LoggerFactory::getInstance( 'CirrusSearchRequestSet' )->debug( '', $requestSet );
	}

	/**
	 * This is set externally because we don't have complete control, from the
	 * SearchEngine interface, of what is actually sent to the user. Instead hooks
	 * receive the final results that will be sent to the user and set them here.
	 *
	 * Accepts two result sets because some places (Special:Search) perform multiple
	 * searches. This can be called multiple times, but only that last call wins. For
	 * API's that is correct, for Special:Search a hook catches the final results and
	 * sets them here.
	 *
	 * @param array[Search\ResultSet|null] $matches
	 */
	public static function setResultPages( array $matches ) {
		$titleStrings = array();
		foreach ( $matches as $resultSet ) {
			if ( $resultSet !== null ) {
				$titleStrings = array_merge( $titleStrings, self::extractTitleStrings( $resultSet ) );
			}
		}
		self::$resultTitleStrings = $titleStrings;
	}

	private static function extractTitleStrings( SearchResultSet $matches ) {
		$strings = array();
		$result = $matches->next();
		while ( $result ) {
			$strings[] = (string) $result->getTitle();
			$result = $matches->next();
		}
		$matches->rewind();
		return $strings;
	}

	/**
	 * Get a token that (hopefully) uniquely identifies this search. It will be
	 * added to the search result page js config vars, and put into the url with
	 * history.replaceState(). This means click through's from supported browsers
	 * will record this token as part of the referrer.
	 *
	 * @return string
	 */
	public static function getRequestSetToken() {
		static $token;
		if ( $token === null ) {
			// random UID, 70B tokens have a collision probability of 4*10^-16
			// so should work for marking unique queries.
			$uuid = UIDGenerator::newUUIDv4();
			// make it a little shorter by using straight base36
			$hex = substr( $uuid, 0, 8 ) . substr( $uuid, 9, 4 ) .
				   substr( $uuid, 14, 4 ) . substr( $uuid, 19, 4) .
				   substr( $uuid, 24 );
			$token = \Wikimedia\base_convert( $hex, 16, 36 );
		}
		return $token;
	}

	private static function buildUserTestingLog() {
		global $wgRequest;

		$ut = UserTesting::getInstance();
		if ( !$ut->getActiveTestNames() ) {
			return;
		}
		$queries = array();
		$parameters = array(
			'index' => array(),
			'queryType' => array(),
			'acceptLang' => $wgRequest->getHeader( 'Accept-Language' ),
		);
		$elasticTook = 0;
		$hits = 0;
		foreach ( self::$logContexts as $context ) {
			$hits += isset( $context['hitsTotal'] ) ? $context['hitsTotal'] : 0;
			if ( isset( $context['query'] ) ) {
				$queries[] = $context['query'];
			}
			if ( isset( $context['elasticTookMs'] ) ) {
				$elasticTook += $context['elasticTookMs'];
			}
			if ( isset( $context['index'] ) ) {
				$parameters['index'][] = $context['index'];
			}
			if ( isset( $context['queryType'] ) ) {
				$parameters['queryType'][] = $context['queryType'];
			}
			if ( !empty( $context['langdetect' ] ) ) {
				$parameters['langdetect'] = $context['langdetect'];
			}
		}

		foreach ( array( 'index', 'queryType' ) as $key ) {
			$parameters[$key] = array_values( array_unique( $parameters[$key] ) );
		}

		$message = array(
			wfWikiID(),
			'',
			FormatJson::encode( $queries ),
			$hits,
			self::getExecutionContext(),
			$elasticTook,
			$wgRequest->getIP(),
			preg_replace( "/[\t\"']/", "", $wgRequest->getHeader( 'User-Agent') ),
			FormatJson::encode( $parameters ),
			self::generateIdentToken(),
		);

		$logger = LoggerFactory::getInstance( 'CirrusSearchUserTesting' );
		foreach ( $ut->getActiveTestNames() as $test ) {
			$bucket = $ut->getBucket( $test );
			$message[1] = "{$test}-{$bucket}";
			$logger->debug( implode( "\t", $message ) );
		}
	}

	/**
	 * Report the types of queries that were issued
	 * within the current request.
	 *
	 * @return string[]
	 */
	public static function getQueryTypesUsed() {
		$types = array();
		foreach ( self::$logContexts as $context ) {
			if ( isset( $context['queryType'] ) ) {
				$types[] = $context['queryType'];
			}
		}
		return array_unique( $types );
	}

	/**
	 * Mark the start of a request to Elasticsearch.  Public so it can be called from pool counter methods.
	 *
	 * @param string $description name of the action being started
	 * @param array $logContext Contextual variables for generating log messages
	 */
	public function start( $description, array $logContext = array() ) {
		$this->description = $description;
		$this->logContext = $logContext;
		$this->requestStart = microtime( true );
	}

	/**
	 * Log a successful request and return the provided result in a good Status.  If you don't need the status
	 * just ignore the return.  Public so it can be called from pool counter methods.
	 *
	 * @param mixed $result result of the request.  defaults to null in case the request doesn't have a result
	 * @return Status wrapping $result
	 */
	public function success( $result = null ) {
		$this->finishRequest();
		return Status::newGood( $result );
	}

	/**
	 * Log a successful request when the response comes from a cache outside elasticsearch.
	 * @param string $description name of the action being started
	 * @param array $logContext Contextual variables for generating log messages
	 */
	public function successViaCache( $description, array $logContext = array() ) {
		global $wgCirrusSearchLogElasticRequests;

		$this->description = $description;
		$logContext['cached'] = true;
		$this->logContext = $logContext;

		$logContext = $this->buildLogContext( -1, null );
		if ( $wgCirrusSearchLogElasticRequests ) {
			$logMessage = $this->buildLogMessage( $logContext );
			LoggerFactory::getInstance( 'CirrusSearchRequests' )->debug( $logMessage, $logContext );
		}
		$this->requestStart = null;
	}

	/**
	 * Log a failure and return an appropriate status.  Public so it can be called from pool counter methods.
	 *
	 * @param \Elastica\Exception\ExceptionInterface|null $exception if the request failed
	 * @return Status representing a backend failure
	 */
	public function failure( \Elastica\Exception\ExceptionInterface $exception = null ) {
		$context = $this->logContext;
		$context['took'] = $this->finishRequest();
		list( $status, $message ) = $this->extractMessageAndStatus( $exception );
		$context['message'] = $message;

<<<<<<< HEAD
		$stats = RequestContext::getMain()->getStats();
		$type = self::classifyError( $exception );
=======
		$stats = MediaWikiServices::getInstance()->getStatsdDataFactory();
		$type = self::classifyErrorMessage( $message );
>>>>>>> 5dea0fae
		$clusterName = $this->connection->getClusterName();
		$stats->increment( "CirrusSearch.$clusterName.backend_failure.$type" );

		LoggerFactory::getInstance( 'CirrusSearch' )->warning(
			"Search backend error during {$this->description} after {took}: {message}",
			$context
		);
		return $status;
	}

	/**
	 * Broadly classify the error message into failures where
	 * we decided to not serve the query, and failures where
	 * we just failed to answer
	 *
	 * @param \Elastica\Exception\ExceptionInterface|null $exception
	 * @return string Either 'rejected', 'failed' or 'unknown'
	 */
	static public function classifyError( \Elastica\Exception\ExceptionInterface $exception = null ) {
		if ( $exception === null ) {
			return 'unknown';
		}
		$error = self::extractFullError( $exception );
		if ( isset( $error['root_cause'][0]['type'] ) ) {
			$error = reset( $error['root_cause'] );
		} else if ( ! ( isset( $error['type'] ) && isset( $error['reason'] ) ) ) {
			return 'unknown';
		}

		$heuristics = array(
			'rejected' => array (
				'type_regexes' => array(
					'(^|_)regex_',
					'^too_complex_to_determinize_exception$',
					'^elasticsearch_parse_exception$',
					'^search_parse_exception$',
					'^query_parsing_exception$',
					'^illegal_argument_exception$',
					'^too_many_clauses$'
				),
				'msg_regexes' => array(),
			),
			'failed' => array(
				'type_regexes' => array(
					'^es_rejected_execution_exception$',
					'^remote_transport_exception$',
					'^search_context_missing_exception$',
					'^null_pointer_exception$',
					'^elasticsearch_timeout_exception$'
				),
				// These are exceptions thrown by elastica itself
				'msg_regexes' => array(
					'^Couldn\'t connect to host',
					'^No enabled connection',
					'^Operation timed out',
				),
			),
		);
		foreach( $heuristics as $type => $heuristic ) {
			$regex = implode( '|', $heuristic['type_regexes'] );
			if ( $regex && preg_match( "/$regex/", $error['type'] ) ) {
				return $type;
			}
			$regex = implode( '|', $heuristic['msg_regexes'] );
			if ( $regex && preg_match( "/$regex/", $error['reason'] ) ) {
				return $type;
			}
		}
		return "unknown";
	}

	/**
	 * Get the search metrics we have
	 * @return array
	 */
	public function getSearchMetrics() {
		return $this->searchMetrics;
	}

	/**
	 * Extract an error message from an exception thrown by Elastica.
	 * @param \Elastica\Exception\ExceptionInterface $exception exception from which to extract a message
	 * @return array structuerd error from the exception
	 * @suppress PhanUndeclaredMethod ExceptionInterface doesn't declare any methods
	 *  so we have to suppress those warnings.
	 */
	public static function extractFullError( \Elastica\Exception\ExceptionInterface $exception ) {
		if ( !( $exception instanceof ResponseException ) ) {
			// simulate the basic full error structure
			return array(
				'type' => 'unknown',
				'reason' => $exception->getMessage()
			);
		}
		if ( $exception instanceof PartialShardFailureException ) {
			// @todo still needs to be fixed, need a way to trigger this
			// failure
			$shardStats = $exception->getResponse()->getShardsStatistics();
			$message = array();
			$type = null;
			foreach ( $shardStats[ 'failures' ] as $failure ) {
				$message[] = $failure['reason']['reason'];
				if ( $type === null ) {
					$type = $failure['reason']['type'];
				}
			}

			return array(
				'type' => $type,
				'reason' => 'Partial failure:  ' . implode( ',', $message ),
				'partial' => true
			);
		}

<<<<<<< HEAD
		return $exception->getResponse()->getFullError();
	}

	/**
	 * @param Elastica\Exception\ExceptionInterface $exception
	 * @return string
	 */
	public static function extractMessage( \Elastica\Exception\ExceptionInterface $exception ) {
		$error = self::extractFullError( $exception );

		return $error['type'] . ': ' .$error['reason'];
=======
		// We must be talking to an es2.x cluster. Don't do anything particularly
		// fancy, encode the error so it can be logged as a generic unknown error.
		$error = $exception->getResponse()->getError();
		if ( is_array( $error ) ) {
			return json_encode( $error );
		}

		return $exception->getElasticsearchException()->getMessage();
>>>>>>> 5dea0fae
	}

	/**
	 * Does this status represent an Elasticsearch parse error?
	 * @param Status $status Status to check
	 * @return boolean is this a parse error?
	 */
	protected function isParseError( $status ) {
		foreach ( $status->getErrorsArray() as $errorMessage ) {
			if ( $errorMessage[ 0 ] === 'cirrussearch-parse-error' ) {
				return true;
			}
		}
		return false;
	}

	/**
	 * Log the completion of a request to Elasticsearch.
	 * @return int|null number of milliseconds it took to complete the request
	 */
	private function finishRequest() {
		global $wgCirrusSearchLogElasticRequests;

		if ( !$this->requestStart ) {
			LoggerFactory::getInstance( 'CirrusSearch' )->warning(
				'finishRequest called without staring a request'
			);
			return null;
		}
		$endTime = microtime( true );
		$took = (int) ( ( $endTime - $this->requestStart ) * 1000 );
		$clusterName = $this->connection->getClusterName();
		$stats = MediaWikiServices::getInstance()->getStatsdDataFactory();
		$stats->timing( "CirrusSearch.$clusterName.requestTime", $took );
		$this->searchMetrics['wgCirrusStartTime'] = $this->requestStart;
		$this->searchMetrics['wgCirrusEndTime'] = $endTime;
		$logContext = $this->buildLogContext( $took, $this->connection->getClient() );
		$type = isset( $logContext['queryType'] ) ? $logContext['queryType'] : 'unknown';
		$stats->timing( "CirrusSearch.$clusterName.requestTimeMs.$type", $took );
		if ( isset( $logContext['elasticTookMs'] ) ) {
			$this->searchMetrics['wgCirrusElasticTime'] = $logContext['elasticTookMs'];
		}
		if ( $wgCirrusSearchLogElasticRequests ) {
			$logMessage = $this->buildLogMessage( $logContext );
			LoggerFactory::getInstance( 'CirrusSearchRequests' )->debug( $logMessage, $logContext );
			if ( $this->slowMillis && $took >= $this->slowMillis ) {
				if ( $this->user ) {
					$logContext['user'] = $this->user->getName();
					$logMessage .= ' for {user}';
				}
				LoggerFactory::getInstance( 'CirrusSearchSlowRequests' )->info( $logMessage, $logContext );
			}
		}
		$this->requestStart = null;
		return $took;
	}

	/**
	 * @param array $context Request specific log variables from self::buildLogContext()
	 * @return string a PSR-3 compliant message describing $context
	 */
	private function buildLogMessage( array $context ) {
		// No need to check description because it must be set by $this->start.
		$message = $this->description;
		$message .= " against {index} took {tookMs} millis";
		if ( isset( $context['elasticTookMs'] ) ) {
			$message .= " and {elasticTookMs} Elasticsearch millis";
			if ( isset( $context['elasticTook2PassMs'] ) ) {
				$message .= " (with 2nd pass: {elasticTook2PassMs} ms)";
			}
		}
		if ( isset( $context['hitsTotal'] ) ){
			$message .= ". Found {hitsTotal} total results";
			$message .= " and returned {hitsReturned} of them starting at {hitsOffset}";
		}
		if ( isset( $context['namespaces'] ) ) {
			$namespaces = implode( ', ', $context['namespaces'] );
			$message .= " within these namespaces: $namespaces";
		}
		if ( isset( $context['suggestion'] ) && strlen( $context['suggestion'] ) > 0 ) {
			$message .= " and suggested '{suggestion}'";
		}
		$message .= ". Requested via {source} for {identity} by executor {executor}";

		return $message;
	}

	/**
	 * These values end up serialized into Avro which has strict typing
	 * requirements. float !== int !== string.
	 *
	 * Note that this really only handles the "standard" search response
	 * format from elasticsearch. The completion suggester is a bit of a
	 * special snowflake in that it has a completely different response
	 * format than other searches. The CirrusSearch\CompletionSuggester
	 * class is responsible for providing any useful logging data by adding
	 * directly to $this->logContext.
	 *
	 * @param float $took Number of milliseconds the request took
	 * @param Client|null $client
	 * @return array
	 */
	private function buildLogContext( $took, Client $client = null ) {
		global $wgCirrusSearchLogElasticRequests;

		if ( $client ) {
			$query = $client->getLastRequest();
			$result = $client->getLastResponse();
		} else {
			$query = null;
			$result = null;
		}

		$params = $this->logContext;
		$this->logContext = array();

		$params += array(
			'tookMs' => intval( $took ),
			'source' => self::getExecutionContext(),
			'executor' => self::getExecutionId(),
			'identity' => self::generateIdentToken(),
		);

		if ( $result ) {
			$queryData = $query->getData();
			$resultData = $result->getData();

			$index = explode( '/', $query->getPath() );
			$params['index'] = $index[0];
			if ( isset( $resultData[ 'took' ] ) ) {
				$elasticTook = $resultData[ 'took' ];
				$params['elasticTookMs'] = intval( $elasticTook );
			}
			if ( isset( $resultData['hits']['total'] ) ) {
				$params['hitsTotal'] = intval( $resultData['hits']['total'] );
			}
			if ( isset( $resultData['hits']['max_score'] ) ) {
				$params['maxScore'] = $resultData['hits']['max_score'];
			}
			if ( isset( $resultData['hits']['hits'] ) ) {
				$num = count( $resultData['hits']['hits'] );
				$offset = isset( $queryData['from'] ) ? $queryData['from'] : 0;
				$params['hitsReturned'] = $num;
				$params['hitsOffset'] = intval( $offset );
				$params['hits'] = array();
				foreach ( $resultData['hits']['hits'] as $hit ) {
					if ( !isset( $hit['_source']['namespace'] )
						|| !isset( $hit['_source']['title'] )
					) {
						// This is probably a query that does not return pages
						// like geo or namespace queries
						continue;
					}
					// duplication of work ... this happens in the transformation
					// stage but we can't see that here...Perhaps we instead attach
					// this data at a later stage like CompletionSuggester?
					$title = Title::makeTitle( $hit['_source']['namespace'], $hit['_source']['title'] );
					$params['hits'][] = array(
						// This *must* match the names and types of the CirrusSearchHit
						// record in the CirrusSearchRequestSet logging channel avro schema.
						'title' => (string) $title,
						'index' => isset( $hit['_index'] ) ? $hit['_index'] : "",
						'pageId' => isset( $hit['_id'] ) ? (int) $hit['_id'] : -1,
						'score' => isset( $hit['_score'] ) ? (float) $hit['_score'] : -1,
						// only comp_suggest has profileName, and that is handled
						// elsewhere
						'profileName' => "",
					);
				}
			}
			if ( $this->_isset( $queryData, array( 'query', 'filtered', 'filter', 'terms', 'namespace' ) ) ) {
				$namespaces = $queryData['query']['filtered']['filter']['terms']['namespace'];
				$params['namespaces'] = array_map( 'intval', $namespaces );
			}
			if ( isset( $resultData['suggest']['suggest'][0]['options'][0]['text'] ) ) {
				$params['suggestion'] = $resultData['suggest']['suggest'][0]['options'][0]['text'];
			}
		}

		if ( $wgCirrusSearchLogElasticRequests ) {
			if ( count( self::$logContexts ) === 0 ) {
				DeferredUpdates::addCallableUpdate( function () {
					ElasticsearchIntermediary::reportLogContexts();
				} );
			}
			self::$logContexts[] = $params;
		}

		return $params;
	}

	/**
	 * @param array $values
	 */
	static public function appendLastLogContext( array $values ) {
		$idx = count( self::$logContexts ) - 1;
		if ( $idx >= 0 ) {
			self::$logContexts[$idx] += $values;
		}
	}

	/**
	 * @return string The context the request is in. Either cli, api or web.
	 */
	static public function getExecutionContext() {
		if ( php_sapi_name() === 'cli' ) {
			return 'cli';
		} elseif ( defined( 'MW_API' ) ) {
			return 'api';
		} else {
			return 'web';
		}
	}

	/**
	 * @param \Elastica\Exception\ExceptionInterface|null $exception
	 * @return array Two elements, first is Status object, second is string.
	 */
	private function extractMessageAndStatus( \Elastica\Exception\ExceptionInterface $exception = null ) {
		if ( !$exception ) {
			return array( Status::newFatal( 'cirrussearch-backend-error' ), '' );
		}

		// Lots of times these are the same as getFullError(), but sometimes
		// they're not. I'm looking at you PartialShardFailureException.
		$error = self::extractFullError( $exception );

		// These can be top level errors, or exceptions that don't extend from
		// ResponseException like PartialShardFailureException or errors
		// contacting the cluster.
		if ( !isset( $error['root_cause'][0]['type'] ) ) {
			return array(
				Status::newFatal( 'cirrussearch-backend-error' ),
				$error['type'] . ': ' . $error['reason']
			);
		}

		// We can have multiple root causes if the error is not the
		// same on different shards. Errors will be deduplicated based
		// on their type. Currently we display only the first one if
		// it happens.
		$cause = reset( $error['root_cause'] );

		if ( $cause['type'] === 'query_parsing_exception' ) {
			// The important part of the parse error message is embedded a few levels down
			// and comes before the next new line so lets slurp it up and log it rather than
			// the huge clump of error.
			$shardFailure = reset( $error['failed_shards'] );
			$message = $shardFailure['reason']['caused_by']['reason'];
			$end = strpos( $message, "\n", 0 );
			$parseError = substr( $message, 0, $end );

			return array(
				Status::newFatal( 'cirrussearch-parse-error' ),
				'Parse error on ' . $parseError
			);
		}

		if ( $cause['type'] === 'too_complex_to_determinize_exception' ) {
			return array( Status::newFatal(
				'cirrussearch-regex-too-complex-error' ),
				$cause['reason']
			);
		}

		if ( preg_match( '/(^|_)regex_/', $cause['type'] ) ) {
			$syntaxError = $cause['reason'];
			$errorMessage = 'unknown';
			$position = 'unknown';
			// Note: we support only error coming from the extra plugin
			// In the case Cirrus is installed without the plugin and
			// is using the Groovy script to do regex then a generic backend error
			// will be displayed.

			$matches = array();
			// In some cases elastic will serialize the exception by adding
			// an extra message prefix with the exception type.
			// If the exception is serialized through Transport:
			//   invalid_regex_exception: expected ']' at position 2
			// Or if the exception is thrown locally by the node receiving the query:
			//   expected ']' at position 2
			if ( preg_match( '/(?:[a-z_]+: )?(.+) at position (\d+)/', $syntaxError, $matches ) ) {
				$errorMessage = $matches[ 1 ];
				$position = $matches[ 2 ];
			} else if ( $syntaxError === 'unexpected end-of-string' ) {
				$errorMessage = 'regex too short to be correct';
			}
			$status = Status::newFatal( 'cirrussearch-regex-syntax-error', $errorMessage, $position );

			return array( $status, 'Regex syntax error:  ' . $syntaxError );
		}

		return array(
			Status::newFatal( 'cirrussearch-backend-error' ),
			$cause['type'] . ': ' . $cause['reason']
		);
	}

	/**
	 * @param string $extraData Extra information to mix into the hash
	 * @return string A token that identifies the source of the request
	 */
	public static function generateIdentToken( $extraData = '' ) {
		$request = \RequestContext::getMain()->getRequest();
		return md5( implode( ':', array(
			$extraData,
			$request->getIP(),
			$request->getHeader( 'X-Forwarded-For' ),
			$request->getHeader( 'User-Agent' ),
		) ) );
	}

	/**
	 * Like isset, but wont fatal when one of the expected array keys in a
	 * multi-dimensional array is a string.
	 *
	 * Temporary hack required only for php 5.3. Can be removed when 5.4 is no
	 * longer a requirement.  See T99871 for more details.
	 *
	 * @param array $array
	 * @param array $path
	 * @return bool
	 */
	private function _isset( $array, $path ) {
		while( true ) {
			$step = array_shift( $path );
			if ( !isset( $array[$step] ) ) {
				// next step of the path is non-existent
				return false;
			} elseif( !$path ) {
				// reached the end of our path
				return true;
			} elseif ( !is_array( $array[$step] ) ) {
				// more steps exist in the path, but we don't have an array
				return false;
			} else {
				// keep looking
				$array = $array[$step];
			}
		}
	}
}<|MERGE_RESOLUTION|>--- conflicted
+++ resolved
@@ -474,13 +474,8 @@
 		list( $status, $message ) = $this->extractMessageAndStatus( $exception );
 		$context['message'] = $message;
 
-<<<<<<< HEAD
-		$stats = RequestContext::getMain()->getStats();
+		$stats = MediaWikiServices::getInstance()->getStatsdDataFactory();
 		$type = self::classifyError( $exception );
-=======
-		$stats = MediaWikiServices::getInstance()->getStatsdDataFactory();
-		$type = self::classifyErrorMessage( $message );
->>>>>>> 5dea0fae
 		$clusterName = $this->connection->getClusterName();
 		$stats->increment( "CirrusSearch.$clusterName.backend_failure.$type" );
 
@@ -595,7 +590,6 @@
 			);
 		}
 
-<<<<<<< HEAD
 		return $exception->getResponse()->getFullError();
 	}
 
@@ -607,16 +601,6 @@
 		$error = self::extractFullError( $exception );
 
 		return $error['type'] . ': ' .$error['reason'];
-=======
-		// We must be talking to an es2.x cluster. Don't do anything particularly
-		// fancy, encode the error so it can be logged as a generic unknown error.
-		$error = $exception->getResponse()->getError();
-		if ( is_array( $error ) ) {
-			return json_encode( $error );
-		}
-
-		return $exception->getElasticsearchException()->getMessage();
->>>>>>> 5dea0fae
 	}
 
 	/**
