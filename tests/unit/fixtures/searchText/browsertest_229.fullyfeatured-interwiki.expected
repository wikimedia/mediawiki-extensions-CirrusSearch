--- conflicted
+++ resolved
@@ -20,9 +20,6 @@
                 "title",
                 "wiki"
             ],
-<<<<<<< HEAD
-=======
-            "fields": "text.word_count",
             "highlight": {
                 "fields": {
                     "auxiliary_text": {
@@ -137,7 +134,6 @@
                     "<span class=\"searchmatch\">"
                 ]
             },
->>>>>>> e393c3e4
             "query": {
                 "bool": {
                     "filter": [
@@ -221,7 +217,9 @@
             "stats": [
                 "full_text"
             ],
-            "stored_fields": []
+            "stored_fields": [
+                "text.word_count"
+            ]
         }
     },
     {
@@ -245,9 +243,6 @@
                 "title",
                 "wiki"
             ],
-<<<<<<< HEAD
-=======
-            "fields": "text.word_count",
             "highlight": {
                 "fields": {
                     "auxiliary_text": {
@@ -362,7 +357,6 @@
                     "<span class=\"searchmatch\">"
                 ]
             },
->>>>>>> e393c3e4
             "query": {
                 "bool": {
                     "filter": [
@@ -446,7 +440,9 @@
             "stats": [
                 "full_text"
             ],
-            "stored_fields": []
+            "stored_fields": [
+                "text.word_count"
+            ]
         }
     },
     {
