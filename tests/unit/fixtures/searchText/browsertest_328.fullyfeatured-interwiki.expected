[
    {
        "description": "full_text search for 'Tools\/some.css jQuery'",
        "options": {
            "search_type": "dfs_query_then_fetch",
            "timeout": "20s"
        },
        "params": {
            "search_type": "dfs_query_then_fetch",
            "timeout": "20s"
        },
        "path": "itwikibooks\/page\/_search",
        "query": {
            "_source": [
                "namespace",
                "namespace_text",
                "title",
                "wiki"
            ],
            "query": {
                "bool": {
                    "filter": [
                        {
                            "terms": {
                                "namespace": [
                                    0,
                                    1,
                                    2,
                                    3
                                ]
                            }
                        }
                    ],
                    "minimum_number_should_match": 1,
                    "should": [
                        {
                            "multi_match": {
                                "fields": [
                                    "all_near_match^2"
                                ],
                                "query": "Tools\/some.css jQuery"
                            }
                        },
                        {
                            "query_string": {
                                "allow_leading_wildcard": true,
                                "auto_generate_phrase_queries": true,
                                "default_operator": "AND",
                                "fields": [
                                    "all.plain^1",
                                    "all^0.5"
                                ],
                                "fuzzy_prefix_length": 2,
                                "max_determinized_states": 500,
                                "phrase_slop": 0,
                                "query": "Tools some.css jQuery",
                                "rewrite": "top_terms_blended_freqs_1024"
                            }
                        }
                    ]
                }
            },
            "rescore": [
                {
                    "query": {
                        "query_weight": 1,
                        "rescore_query": {
                            "function_score": {
                                "functions": [
                                    {
                                        "field_value_factor": {
                                            "field": "incoming_links",
                                            "missing": 0,
                                            "modifier": "log2p"
                                        }
                                    },
                                    {
                                        "filter": {
                                            "terms": {
                                                "namespace": [
                                                    1
                                                ]
                                            }
                                        },
                                        "weight": "0.25"
                                    },
                                    {
                                        "filter": {
                                            "terms": {
                                                "namespace": [
                                                    2
                                                ]
                                            }
                                        },
                                        "weight": "0.05"
                                    },
                                    {
                                        "filter": {
                                            "terms": {
                                                "namespace": [
                                                    3
                                                ]
                                            }
                                        },
                                        "weight": "0.0125"
                                    }
                                ]
                            }
                        },
                        "rescore_query_weight": 1,
                        "score_mode": "multiply"
                    },
                    "window_size": 8192
                },
                {
                    "query": {
                        "query_weight": 1,
                        "rescore_query": {
                            "query_string": {
                                "allow_leading_wildcard": true,
                                "auto_generate_phrase_queries": true,
                                "default_operator": "AND",
                                "fields": [
                                    "all.plain^1",
                                    "all^0.5"
                                ],
                                "fuzzy_prefix_length": 2,
                                "max_determinized_states": 500,
                                "phrase_slop": 1,
                                "query": "\"Tools some.css jQuery\"",
                                "rewrite": "top_terms_blended_freqs_1024"
                            }
                        },
                        "rescore_query_weight": 10
                    },
                    "window_size": 512
                }
            ],
            "size": 5,
            "stats": [
<<<<<<< HEAD
                "full_text"
            ],
            "stored_fields": []
=======
                "full_text",
                "full_text_querystring"
            ]
>>>>>>> e6133967
        }
    },
    {
        "description": "full_text search for 'Tools\/some.css jQuery'",
        "options": {
            "search_type": "dfs_query_then_fetch",
            "timeout": "20s"
        },
        "params": {
            "search_type": "dfs_query_then_fetch",
            "timeout": "20s"
        },
        "path": "itwiktionary\/page\/_search",
        "query": {
            "_source": [
                "namespace",
                "namespace_text",
                "title",
                "wiki"
            ],
            "query": {
                "bool": {
                    "filter": [
                        {
                            "terms": {
                                "namespace": [
                                    0,
                                    1,
                                    2,
                                    3
                                ]
                            }
                        }
                    ],
                    "minimum_number_should_match": 1,
                    "should": [
                        {
                            "multi_match": {
                                "fields": [
                                    "all_near_match^2"
                                ],
                                "query": "Tools\/some.css jQuery"
                            }
                        },
                        {
                            "query_string": {
                                "allow_leading_wildcard": true,
                                "auto_generate_phrase_queries": true,
                                "default_operator": "AND",
                                "fields": [
                                    "all.plain^1",
                                    "all^0.5"
                                ],
                                "fuzzy_prefix_length": 2,
                                "max_determinized_states": 500,
                                "phrase_slop": 0,
                                "query": "Tools some.css jQuery",
                                "rewrite": "top_terms_blended_freqs_1024"
                            }
                        }
                    ]
                }
            },
            "rescore": [
                {
                    "query": {
                        "query_weight": 1,
                        "rescore_query": {
                            "function_score": {
                                "functions": [
                                    {
                                        "field_value_factor": {
                                            "field": "incoming_links",
                                            "missing": 0,
                                            "modifier": "log2p"
                                        }
                                    },
                                    {
                                        "filter": {
                                            "terms": {
                                                "namespace": [
                                                    1
                                                ]
                                            }
                                        },
                                        "weight": "0.25"
                                    },
                                    {
                                        "filter": {
                                            "terms": {
                                                "namespace": [
                                                    2
                                                ]
                                            }
                                        },
                                        "weight": "0.05"
                                    },
                                    {
                                        "filter": {
                                            "terms": {
                                                "namespace": [
                                                    3
                                                ]
                                            }
                                        },
                                        "weight": "0.0125"
                                    }
                                ]
                            }
                        },
                        "rescore_query_weight": 1,
                        "score_mode": "multiply"
                    },
                    "window_size": 8192
                },
                {
                    "query": {
                        "query_weight": 1,
                        "rescore_query": {
                            "query_string": {
                                "allow_leading_wildcard": true,
                                "auto_generate_phrase_queries": true,
                                "default_operator": "AND",
                                "fields": [
                                    "all.plain^1",
                                    "all^0.5"
                                ],
                                "fuzzy_prefix_length": 2,
                                "max_determinized_states": 500,
                                "phrase_slop": 1,
                                "query": "\"Tools some.css jQuery\"",
                                "rewrite": "top_terms_blended_freqs_1024"
                            }
                        },
                        "rescore_query_weight": 10
                    },
                    "window_size": 512
                }
            ],
            "size": 5,
            "stats": [
<<<<<<< HEAD
                "full_text"
            ],
            "stored_fields": []
=======
                "full_text",
                "full_text_querystring"
            ]
>>>>>>> e6133967
        }
    },
    {
        "description": "full_text search for 'Tools\/some.css jQuery'",
        "options": {
            "search_type": "dfs_query_then_fetch",
            "timeout": "20s"
        },
        "params": {
            "search_type": "dfs_query_then_fetch",
            "timeout": "20s"
        },
        "path": "wiki\/page\/_search",
        "query": {
            "_source": [
                "namespace",
                "namespace_text",
                "redirect.*",
                "text_bytes",
                "timestamp",
                "title",
                "wiki"
            ],
            "highlight": {
                "fields": {
                    "auxiliary_text": {
                        "fragment_size": 150,
                        "fragmenter": "scan",
                        "matched_fields": [
                            "auxiliary_text",
                            "auxiliary_text.plain"
                        ],
                        "number_of_fragments": 1,
                        "options": {
                            "boost_before": {
                                "20": 2,
                                "50": 1.8,
                                "200": 1.5,
                                "1000": 1.2
                            },
                            "max_fragments_scored": 5000,
                            "skip_if_last_matched": true,
                            "top_scoring": true
                        },
                        "type": "experimental"
                    },
                    "category": {
                        "fragmenter": "none",
                        "matched_fields": [
                            "category",
                            "category.plain"
                        ],
                        "number_of_fragments": 1,
                        "options": {
                            "skip_if_last_matched": true
                        },
                        "order": "score",
                        "type": "experimental"
                    },
                    "heading": {
                        "fragmenter": "none",
                        "matched_fields": [
                            "heading",
                            "heading.plain"
                        ],
                        "number_of_fragments": 1,
                        "options": {
                            "skip_if_last_matched": true
                        },
                        "order": "score",
                        "type": "experimental"
                    },
                    "redirect.title": {
                        "fragmenter": "none",
                        "matched_fields": [
                            "redirect.title",
                            "redirect.title.plain"
                        ],
                        "number_of_fragments": 1,
                        "options": {
                            "skip_if_last_matched": true
                        },
                        "order": "score",
                        "type": "experimental"
                    },
                    "text": {
                        "fragment_size": 150,
                        "fragmenter": "scan",
                        "matched_fields": [
                            "text",
                            "text.plain"
                        ],
                        "no_match_size": 150,
                        "number_of_fragments": 1,
                        "options": {
                            "boost_before": {
                                "20": 2,
                                "50": 1.8,
                                "200": 1.5,
                                "1000": 1.2
                            },
                            "max_fragments_scored": 5000,
                            "top_scoring": true
                        },
                        "type": "experimental"
                    },
                    "title": {
                        "fragmenter": "none",
                        "matched_fields": [
                            "title",
                            "title.plain"
                        ],
                        "number_of_fragments": 1,
                        "type": "experimental"
                    }
                },
                "highlight_query": {
                    "query_string": {
                        "allow_leading_wildcard": true,
                        "auto_generate_phrase_queries": true,
                        "default_operator": "AND",
                        "fields": [
                            "auxiliary_text.plain^0.5",
                            "auxiliary_text^0.25",
                            "category.plain^8",
                            "category^4",
                            "heading.plain^5",
                            "heading^2.5",
                            "opening_text.plain^3",
                            "opening_text^1.5",
                            "redirect.title.plain^15",
                            "redirect.title^7.5",
                            "text.plain^1",
                            "text^0.5",
                            "title.plain^20",
                            "title^10"
                        ],
                        "fuzzy_prefix_length": 2,
                        "max_determinized_states": 500,
                        "phrase_slop": 1,
                        "query": "Tools some.css jQuery",
                        "rewrite": "top_terms_blended_freqs_1024"
                    }
                },
                "post_tags": [
                    "<\/span>"
                ],
                "pre_tags": [
                    "<span class=\"searchmatch\">"
                ]
            },
            "query": {
                "bool": {
                    "filter": [
                        {
                            "terms": {
                                "namespace": [
                                    0,
                                    1,
                                    2,
                                    3
                                ]
                            }
                        }
                    ],
                    "minimum_number_should_match": 1,
                    "should": [
                        {
                            "multi_match": {
                                "fields": [
                                    "all_near_match^2"
                                ],
                                "query": "Tools\/some.css jQuery"
                            }
                        },
                        {
                            "query_string": {
                                "allow_leading_wildcard": true,
                                "auto_generate_phrase_queries": true,
                                "default_operator": "AND",
                                "fields": [
                                    "all.plain^1",
                                    "all^0.5"
                                ],
                                "fuzzy_prefix_length": 2,
                                "max_determinized_states": 500,
                                "phrase_slop": 0,
                                "query": "Tools some.css jQuery",
                                "rewrite": "top_terms_blended_freqs_1024"
                            }
                        }
                    ]
                }
            },
            "rescore": [
                {
                    "query": {
                        "query_weight": 1,
                        "rescore_query": {
                            "function_score": {
                                "functions": [
                                    {
                                        "field_value_factor": {
                                            "field": "incoming_links",
                                            "missing": 0,
                                            "modifier": "log2p"
                                        }
                                    },
                                    {
                                        "filter": {
                                            "terms": {
                                                "namespace": [
                                                    1
                                                ]
                                            }
                                        },
                                        "weight": "0.25"
                                    },
                                    {
                                        "filter": {
                                            "terms": {
                                                "namespace": [
                                                    2
                                                ]
                                            }
                                        },
                                        "weight": "0.05"
                                    },
                                    {
                                        "filter": {
                                            "terms": {
                                                "namespace": [
                                                    3
                                                ]
                                            }
                                        },
                                        "weight": "0.0125"
                                    }
                                ]
                            }
                        },
                        "rescore_query_weight": 1,
                        "score_mode": "multiply"
                    },
                    "window_size": 8192
                },
                {
                    "query": {
                        "query_weight": 1,
                        "rescore_query": {
                            "query_string": {
                                "allow_leading_wildcard": true,
                                "auto_generate_phrase_queries": true,
                                "default_operator": "AND",
                                "fields": [
                                    "all.plain^1",
                                    "all^0.5"
                                ],
                                "fuzzy_prefix_length": 2,
                                "max_determinized_states": 500,
                                "phrase_slop": 1,
                                "query": "\"Tools some.css jQuery\"",
                                "rewrite": "top_terms_blended_freqs_1024"
                            }
                        },
                        "rescore_query_weight": 10
                    },
                    "window_size": 512
                }
            ],
            "size": 20,
            "stats": [
                "full_text",
                "full_text_querystring",
                "suggest"
            ],
            "stored_fields": [
                "text.word_count"
            ],
            "suggest": {
                "suggest": {
                    "phrase": {
                        "confidence": 2,
                        "direct_generator": [
                            {
                                "field": "suggest",
                                "max_term_freq": 0.5,
                                "min_doc_freq": 0,
                                "prefix_length": 2,
                                "suggest_mode": "always"
                            },
                            {
                                "field": "suggest.reverse",
                                "max_term_freq": 0.5,
                                "min_doc_freq": 0,
                                "post_filter": "token_reverse",
                                "pre_filter": "token_reverse",
                                "prefix_length": 2,
                                "suggest_mode": "always"
                            }
                        ],
                        "field": "suggest",
                        "highlight": {
                            "post_tag": "<\/em>",
                            "pre_tag": "<em>"
                        },
                        "max_errors": 2,
                        "real_word_error_likelihood": 0.95,
                        "size": 1,
                        "smoothing": {
                            "stupid_backoff": {
                                "discount": 0.4
                            }
                        }
                    }
                },
                "text": "Tools\/some.css jQuery"
            }
        }
    }
]<|MERGE_RESOLUTION|>--- conflicted
+++ resolved
@@ -138,15 +138,10 @@
             ],
             "size": 5,
             "stats": [
-<<<<<<< HEAD
-                "full_text"
-            ],
-            "stored_fields": []
-=======
                 "full_text",
                 "full_text_querystring"
-            ]
->>>>>>> e6133967
+            ],
+            "stored_fields": []
         }
     },
     {
@@ -288,15 +283,10 @@
             ],
             "size": 5,
             "stats": [
-<<<<<<< HEAD
-                "full_text"
-            ],
-            "stored_fields": []
-=======
                 "full_text",
                 "full_text_querystring"
-            ]
->>>>>>> e6133967
+            ],
+            "stored_fields": []
         }
     },
     {
