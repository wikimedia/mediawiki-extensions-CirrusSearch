[
    {
        "description": "full_text search for 'boost-templates:\"prize|150%\" noble prize'",
        "options": {
            "search_type": "dfs_query_then_fetch",
            "timeout": "20s"
        },
        "params": {
            "search_type": "dfs_query_then_fetch",
            "timeout": "20s"
        },
        "path": "itwikibooks\/page\/_search",
        "query": {
            "_source": [
                "namespace",
                "namespace_text",
                "redirect.*",
                "text_bytes",
                "timestamp",
                "title",
                "wiki"
            ],
<<<<<<< HEAD
=======
            "fields": "text.word_count",
            "highlight": {
                "fields": {
                    "auxiliary_text": {
                        "fragment_size": 150,
                        "fragmenter": "scan",
                        "matched_fields": [
                            "auxiliary_text",
                            "auxiliary_text.plain"
                        ],
                        "number_of_fragments": 1,
                        "options": {
                            "boost_before": {
                                "20": 2,
                                "50": 1.8,
                                "200": 1.5,
                                "1000": 1.2
                            },
                            "max_fragments_scored": 5000,
                            "skip_if_last_matched": true,
                            "top_scoring": true
                        },
                        "type": "experimental"
                    },
                    "category": {
                        "fragmenter": "none",
                        "matched_fields": [
                            "category",
                            "category.plain"
                        ],
                        "number_of_fragments": 1,
                        "options": {
                            "skip_if_last_matched": true
                        },
                        "order": "score",
                        "type": "experimental"
                    },
                    "heading": {
                        "fragmenter": "none",
                        "matched_fields": [
                            "heading",
                            "heading.plain"
                        ],
                        "number_of_fragments": 1,
                        "options": {
                            "skip_if_last_matched": true
                        },
                        "order": "score",
                        "type": "experimental"
                    },
                    "redirect.title": {
                        "fragmenter": "none",
                        "matched_fields": [
                            "redirect.title",
                            "redirect.title.plain"
                        ],
                        "number_of_fragments": 1,
                        "options": {
                            "skip_if_last_matched": true
                        },
                        "order": "score",
                        "type": "experimental"
                    },
                    "text": {
                        "fragment_size": 150,
                        "fragmenter": "scan",
                        "matched_fields": [
                            "text",
                            "text.plain"
                        ],
                        "no_match_size": 150,
                        "number_of_fragments": 1,
                        "options": {
                            "boost_before": {
                                "20": 2,
                                "50": 1.8,
                                "200": 1.5,
                                "1000": 1.2
                            },
                            "max_fragments_scored": 5000,
                            "top_scoring": true
                        },
                        "type": "experimental"
                    },
                    "title": {
                        "fragmenter": "none",
                        "matched_fields": [
                            "title",
                            "title.plain"
                        ],
                        "number_of_fragments": 1,
                        "type": "experimental"
                    }
                },
                "highlight_query": {
                    "query_string": {
                        "allow_leading_wildcard": true,
                        "auto_generate_phrase_queries": true,
                        "default_operator": "OR",
                        "fields": [
                            "auxiliary_text.plain^0.5",
                            "auxiliary_text^0.25",
                            "category.plain^8",
                            "category^4",
                            "heading.plain^5",
                            "heading^2.5",
                            "opening_text.plain^3",
                            "opening_text^1.5",
                            "redirect.title.plain^15",
                            "redirect.title^7.5",
                            "text.plain^1",
                            "text^0.5",
                            "title.plain^20",
                            "title^10"
                        ],
                        "fuzzy_prefix_length": 2,
                        "max_determinized_states": 500,
                        "phrase_slop": 1,
                        "query": "noble prize",
                        "rewrite": "top_terms_blended_freqs_1024"
                    }
                },
                "post_tags": [
                    "<\/span>"
                ],
                "pre_tags": [
                    "<span class=\"searchmatch\">"
                ]
            },
>>>>>>> e393c3e4
            "query": {
                "bool": {
                    "filter": [
                        {
                            "terms": {
                                "namespace": [
                                    0,
                                    1,
                                    2,
                                    3
                                ]
                            }
                        }
                    ],
                    "minimum_number_should_match": 1,
                    "should": [
                        {
                            "bool": {
                                "disable_coord": true,
                                "filter": [
                                    {
                                        "bool": {
                                            "should": [
                                                {
                                                    "match": {
                                                        "all": {
                                                            "operator": "AND",
                                                            "query": "noble prize"
                                                        }
                                                    }
                                                },
                                                {
                                                    "match": {
                                                        "all.plain": {
                                                            "operator": "AND",
                                                            "query": "noble prize"
                                                        }
                                                    }
                                                }
                                            ]
                                        }
                                    }
                                ],
                                "should": [
                                    {
                                        "dis_max": {
                                            "queries": [
                                                {
                                                    "multi_match": {
                                                        "boost": 0.4,
                                                        "fields": [
                                                            "text.plain^1",
                                                            "text^0.3"
                                                        ],
                                                        "minimum_should_match": "1",
                                                        "query": "noble prize",
                                                        "type": "most_fields"
                                                    }
                                                },
                                                {
                                                    "multi_match": {
                                                        "boost": 0.5,
                                                        "fields": [
                                                            "opening_text.plain^1",
                                                            "opening_text^0.3"
                                                        ],
                                                        "minimum_should_match": "1",
                                                        "query": "noble prize",
                                                        "type": "most_fields"
                                                    }
                                                }
                                            ],
                                            "tie_breaker": 0.2
                                        }
                                    },
                                    {
                                        "dis_max": {
                                            "queries": [
                                                {
                                                    "multi_match": {
                                                        "boost": 1.05,
                                                        "fields": [
                                                            "suggest"
                                                        ],
                                                        "minimum_should_match": "1",
                                                        "query": "noble prize",
                                                        "type": "most_fields"
                                                    }
                                                },
                                                {
                                                    "multi_match": {
                                                        "boost": 2,
                                                        "fields": [
                                                            "redirect.title.plain^1",
                                                            "redirect.title^0.3"
                                                        ],
                                                        "minimum_should_match": "1",
                                                        "query": "noble prize",
                                                        "type": "most_fields"
                                                    }
                                                }
                                            ]
                                        }
                                    },
                                    {
                                        "multi_match": {
                                            "boost": 0.2,
                                            "fields": [
                                                "auxiliary_text.plain^1",
                                                "auxiliary_text^0.3"
                                            ],
                                            "minimum_should_match": "1",
                                            "query": "noble prize",
                                            "type": "most_fields"
                                        }
                                    },
                                    {
                                        "multi_match": {
                                            "boost": 0.2,
                                            "fields": [
                                                "file_text.plain^1",
                                                "file_text^0.3"
                                            ],
                                            "minimum_should_match": "1",
                                            "query": "noble prize",
                                            "type": "most_fields"
                                        }
                                    },
                                    {
                                        "multi_match": {
                                            "boost": 1.3,
                                            "fields": [
                                                "heading.plain^1",
                                                "heading^0.3"
                                            ],
                                            "minimum_should_match": "1",
                                            "query": "noble prize",
                                            "type": "most_fields"
                                        }
                                    },
                                    {
                                        "multi_match": {
                                            "boost": 1.8,
                                            "fields": [
                                                "category.plain^1",
                                                "category^0.3"
                                            ],
                                            "minimum_should_match": "1",
                                            "query": "noble prize",
                                            "type": "most_fields"
                                        }
                                    },
                                    {
                                        "multi_match": {
                                            "boost": 2.3,
                                            "fields": [
                                                "title.plain^1",
                                                "title^0.3"
                                            ],
                                            "minimum_should_match": "1",
                                            "query": "noble prize",
                                            "type": "most_fields"
                                        }
                                    }
                                ]
                            }
                        },
                        {
                            "multi_match": {
                                "fields": [
                                    "all_near_match^2"
                                ],
                                "query": "noble prize"
                            }
                        }
                    ]
                }
            },
            "rescore": [
                {
                    "query": {
                        "query_weight": 1,
                        "rescore_query": {
                            "function_score": {
                                "functions": [
                                    {
                                        "field_value_factor": {
                                            "field": "incoming_links",
                                            "missing": 0,
                                            "modifier": "log2p"
                                        }
                                    },
                                    {
                                        "filter": {
                                            "match": {
                                                "template": {
                                                    "query": "prize"
                                                }
                                            }
                                        },
                                        "weight": 1.5
                                    },
                                    {
                                        "filter": {
                                            "terms": {
                                                "namespace": [
                                                    1
                                                ]
                                            }
                                        },
                                        "weight": "0.25"
                                    },
                                    {
                                        "filter": {
                                            "terms": {
                                                "namespace": [
                                                    2
                                                ]
                                            }
                                        },
                                        "weight": "0.05"
                                    },
                                    {
                                        "filter": {
                                            "terms": {
                                                "namespace": [
                                                    3
                                                ]
                                            }
                                        },
                                        "weight": "0.0125"
                                    }
                                ]
                            }
                        },
                        "rescore_query_weight": 1,
                        "score_mode": "multiply"
                    },
                    "window_size": 8192
                }
            ],
            "size": 5,
            "stats": [
                "boost-templates",
                "full_text",
                "full_text_simple_match"
            ],
            "stored_fields": []
        }
    },
    {
        "description": "full_text search for 'boost-templates:\"prize|150%\" noble prize'",
        "options": {
            "search_type": "dfs_query_then_fetch",
            "timeout": "20s"
        },
        "params": {
            "search_type": "dfs_query_then_fetch",
            "timeout": "20s"
        },
        "path": "itwiktionary\/page\/_search",
        "query": {
            "_source": [
                "namespace",
                "namespace_text",
                "redirect.*",
                "text_bytes",
                "timestamp",
                "title",
                "wiki"
            ],
<<<<<<< HEAD
=======
            "fields": "text.word_count",
            "highlight": {
                "fields": {
                    "auxiliary_text": {
                        "fragment_size": 150,
                        "fragmenter": "scan",
                        "matched_fields": [
                            "auxiliary_text",
                            "auxiliary_text.plain"
                        ],
                        "number_of_fragments": 1,
                        "options": {
                            "boost_before": {
                                "20": 2,
                                "50": 1.8,
                                "200": 1.5,
                                "1000": 1.2
                            },
                            "max_fragments_scored": 5000,
                            "skip_if_last_matched": true,
                            "top_scoring": true
                        },
                        "type": "experimental"
                    },
                    "category": {
                        "fragmenter": "none",
                        "matched_fields": [
                            "category",
                            "category.plain"
                        ],
                        "number_of_fragments": 1,
                        "options": {
                            "skip_if_last_matched": true
                        },
                        "order": "score",
                        "type": "experimental"
                    },
                    "heading": {
                        "fragmenter": "none",
                        "matched_fields": [
                            "heading",
                            "heading.plain"
                        ],
                        "number_of_fragments": 1,
                        "options": {
                            "skip_if_last_matched": true
                        },
                        "order": "score",
                        "type": "experimental"
                    },
                    "redirect.title": {
                        "fragmenter": "none",
                        "matched_fields": [
                            "redirect.title",
                            "redirect.title.plain"
                        ],
                        "number_of_fragments": 1,
                        "options": {
                            "skip_if_last_matched": true
                        },
                        "order": "score",
                        "type": "experimental"
                    },
                    "text": {
                        "fragment_size": 150,
                        "fragmenter": "scan",
                        "matched_fields": [
                            "text",
                            "text.plain"
                        ],
                        "no_match_size": 150,
                        "number_of_fragments": 1,
                        "options": {
                            "boost_before": {
                                "20": 2,
                                "50": 1.8,
                                "200": 1.5,
                                "1000": 1.2
                            },
                            "max_fragments_scored": 5000,
                            "top_scoring": true
                        },
                        "type": "experimental"
                    },
                    "title": {
                        "fragmenter": "none",
                        "matched_fields": [
                            "title",
                            "title.plain"
                        ],
                        "number_of_fragments": 1,
                        "type": "experimental"
                    }
                },
                "highlight_query": {
                    "query_string": {
                        "allow_leading_wildcard": true,
                        "auto_generate_phrase_queries": true,
                        "default_operator": "OR",
                        "fields": [
                            "auxiliary_text.plain^0.5",
                            "auxiliary_text^0.25",
                            "category.plain^8",
                            "category^4",
                            "heading.plain^5",
                            "heading^2.5",
                            "opening_text.plain^3",
                            "opening_text^1.5",
                            "redirect.title.plain^15",
                            "redirect.title^7.5",
                            "text.plain^1",
                            "text^0.5",
                            "title.plain^20",
                            "title^10"
                        ],
                        "fuzzy_prefix_length": 2,
                        "max_determinized_states": 500,
                        "phrase_slop": 1,
                        "query": "noble prize",
                        "rewrite": "top_terms_blended_freqs_1024"
                    }
                },
                "post_tags": [
                    "<\/span>"
                ],
                "pre_tags": [
                    "<span class=\"searchmatch\">"
                ]
            },
>>>>>>> e393c3e4
            "query": {
                "bool": {
                    "filter": [
                        {
                            "terms": {
                                "namespace": [
                                    0,
                                    1,
                                    2,
                                    3
                                ]
                            }
                        }
                    ],
                    "minimum_number_should_match": 1,
                    "should": [
                        {
                            "bool": {
                                "disable_coord": true,
                                "filter": [
                                    {
                                        "bool": {
                                            "should": [
                                                {
                                                    "match": {
                                                        "all": {
                                                            "operator": "AND",
                                                            "query": "noble prize"
                                                        }
                                                    }
                                                },
                                                {
                                                    "match": {
                                                        "all.plain": {
                                                            "operator": "AND",
                                                            "query": "noble prize"
                                                        }
                                                    }
                                                }
                                            ]
                                        }
                                    }
                                ],
                                "should": [
                                    {
                                        "dis_max": {
                                            "queries": [
                                                {
                                                    "multi_match": {
                                                        "boost": 0.4,
                                                        "fields": [
                                                            "text.plain^1",
                                                            "text^0.3"
                                                        ],
                                                        "minimum_should_match": "1",
                                                        "query": "noble prize",
                                                        "type": "most_fields"
                                                    }
                                                },
                                                {
                                                    "multi_match": {
                                                        "boost": 0.5,
                                                        "fields": [
                                                            "opening_text.plain^1",
                                                            "opening_text^0.3"
                                                        ],
                                                        "minimum_should_match": "1",
                                                        "query": "noble prize",
                                                        "type": "most_fields"
                                                    }
                                                }
                                            ],
                                            "tie_breaker": 0.2
                                        }
                                    },
                                    {
                                        "dis_max": {
                                            "queries": [
                                                {
                                                    "multi_match": {
                                                        "boost": 1.05,
                                                        "fields": [
                                                            "suggest"
                                                        ],
                                                        "minimum_should_match": "1",
                                                        "query": "noble prize",
                                                        "type": "most_fields"
                                                    }
                                                },
                                                {
                                                    "multi_match": {
                                                        "boost": 2,
                                                        "fields": [
                                                            "redirect.title.plain^1",
                                                            "redirect.title^0.3"
                                                        ],
                                                        "minimum_should_match": "1",
                                                        "query": "noble prize",
                                                        "type": "most_fields"
                                                    }
                                                }
                                            ]
                                        }
                                    },
                                    {
                                        "multi_match": {
                                            "boost": 0.2,
                                            "fields": [
                                                "auxiliary_text.plain^1",
                                                "auxiliary_text^0.3"
                                            ],
                                            "minimum_should_match": "1",
                                            "query": "noble prize",
                                            "type": "most_fields"
                                        }
                                    },
                                    {
                                        "multi_match": {
                                            "boost": 0.2,
                                            "fields": [
                                                "file_text.plain^1",
                                                "file_text^0.3"
                                            ],
                                            "minimum_should_match": "1",
                                            "query": "noble prize",
                                            "type": "most_fields"
                                        }
                                    },
                                    {
                                        "multi_match": {
                                            "boost": 1.3,
                                            "fields": [
                                                "heading.plain^1",
                                                "heading^0.3"
                                            ],
                                            "minimum_should_match": "1",
                                            "query": "noble prize",
                                            "type": "most_fields"
                                        }
                                    },
                                    {
                                        "multi_match": {
                                            "boost": 1.8,
                                            "fields": [
                                                "category.plain^1",
                                                "category^0.3"
                                            ],
                                            "minimum_should_match": "1",
                                            "query": "noble prize",
                                            "type": "most_fields"
                                        }
                                    },
                                    {
                                        "multi_match": {
                                            "boost": 2.3,
                                            "fields": [
                                                "title.plain^1",
                                                "title^0.3"
                                            ],
                                            "minimum_should_match": "1",
                                            "query": "noble prize",
                                            "type": "most_fields"
                                        }
                                    }
                                ]
                            }
                        },
                        {
                            "multi_match": {
                                "fields": [
                                    "all_near_match^2"
                                ],
                                "query": "noble prize"
                            }
                        }
                    ]
                }
            },
            "rescore": [
                {
                    "query": {
                        "query_weight": 1,
                        "rescore_query": {
                            "function_score": {
                                "functions": [
                                    {
                                        "field_value_factor": {
                                            "field": "incoming_links",
                                            "missing": 0,
                                            "modifier": "log2p"
                                        }
                                    },
                                    {
                                        "filter": {
                                            "match": {
                                                "template": {
                                                    "query": "prize"
                                                }
                                            }
                                        },
                                        "weight": 1.5
                                    },
                                    {
                                        "filter": {
                                            "terms": {
                                                "namespace": [
                                                    1
                                                ]
                                            }
                                        },
                                        "weight": "0.25"
                                    },
                                    {
                                        "filter": {
                                            "terms": {
                                                "namespace": [
                                                    2
                                                ]
                                            }
                                        },
                                        "weight": "0.05"
                                    },
                                    {
                                        "filter": {
                                            "terms": {
                                                "namespace": [
                                                    3
                                                ]
                                            }
                                        },
                                        "weight": "0.0125"
                                    }
                                ]
                            }
                        },
                        "rescore_query_weight": 1,
                        "score_mode": "multiply"
                    },
                    "window_size": 8192
                }
            ],
            "size": 5,
            "stats": [
                "boost-templates",
                "full_text",
                "full_text_simple_match"
            ],
            "stored_fields": []
        }
    },
    {
        "description": "full_text search for 'boost-templates:\"prize|150%\" noble prize'",
        "options": {
            "search_type": "dfs_query_then_fetch",
            "timeout": "20s"
        },
        "params": {
            "search_type": "dfs_query_then_fetch",
            "timeout": "20s"
        },
        "path": "wiki\/page\/_search",
        "query": {
            "_source": [
                "namespace",
                "namespace_text",
                "redirect.*",
                "text_bytes",
                "timestamp",
                "title",
                "wiki"
            ],
            "highlight": {
                "fields": {
                    "auxiliary_text": {
                        "fragment_size": 150,
                        "fragmenter": "scan",
                        "matched_fields": [
                            "auxiliary_text",
                            "auxiliary_text.plain"
                        ],
                        "number_of_fragments": 1,
                        "options": {
                            "boost_before": {
                                "20": 2,
                                "50": 1.8,
                                "200": 1.5,
                                "1000": 1.2
                            },
                            "max_fragments_scored": 5000,
                            "skip_if_last_matched": true,
                            "top_scoring": true
                        },
                        "type": "experimental"
                    },
                    "category": {
                        "fragmenter": "none",
                        "matched_fields": [
                            "category",
                            "category.plain"
                        ],
                        "number_of_fragments": 1,
                        "options": {
                            "skip_if_last_matched": true
                        },
                        "order": "score",
                        "type": "experimental"
                    },
                    "heading": {
                        "fragmenter": "none",
                        "matched_fields": [
                            "heading",
                            "heading.plain"
                        ],
                        "number_of_fragments": 1,
                        "options": {
                            "skip_if_last_matched": true
                        },
                        "order": "score",
                        "type": "experimental"
                    },
                    "redirect.title": {
                        "fragmenter": "none",
                        "matched_fields": [
                            "redirect.title",
                            "redirect.title.plain"
                        ],
                        "number_of_fragments": 1,
                        "options": {
                            "skip_if_last_matched": true
                        },
                        "order": "score",
                        "type": "experimental"
                    },
                    "text": {
                        "fragment_size": 150,
                        "fragmenter": "scan",
                        "matched_fields": [
                            "text",
                            "text.plain"
                        ],
                        "no_match_size": 150,
                        "number_of_fragments": 1,
                        "options": {
                            "boost_before": {
                                "20": 2,
                                "50": 1.8,
                                "200": 1.5,
                                "1000": 1.2
                            },
                            "max_fragments_scored": 5000,
                            "top_scoring": true
                        },
                        "type": "experimental"
                    },
                    "title": {
                        "fragmenter": "none",
                        "matched_fields": [
                            "title",
                            "title.plain"
                        ],
                        "number_of_fragments": 1,
                        "type": "experimental"
                    }
                },
                "highlight_query": {
                    "query_string": {
                        "allow_leading_wildcard": true,
                        "auto_generate_phrase_queries": true,
                        "default_operator": "OR",
                        "fields": [
                            "auxiliary_text.plain^0.5",
                            "auxiliary_text^0.25",
                            "category.plain^8",
                            "category^4",
                            "heading.plain^5",
                            "heading^2.5",
                            "opening_text.plain^3",
                            "opening_text^1.5",
                            "redirect.title.plain^15",
                            "redirect.title^7.5",
                            "text.plain^1",
                            "text^0.5",
                            "title.plain^20",
                            "title^10"
                        ],
                        "fuzzy_prefix_length": 2,
                        "max_determinized_states": 500,
                        "phrase_slop": 1,
                        "query": "noble prize",
                        "rewrite": "top_terms_blended_freqs_1024"
                    }
                },
                "post_tags": [
                    "<\/span>"
                ],
                "pre_tags": [
                    "<span class=\"searchmatch\">"
                ]
            },
            "query": {
                "bool": {
                    "filter": [
                        {
                            "terms": {
                                "namespace": [
                                    0,
                                    1,
                                    2,
                                    3
                                ]
                            }
                        }
                    ],
                    "minimum_number_should_match": 1,
                    "should": [
                        {
                            "bool": {
                                "disable_coord": true,
                                "filter": [
                                    {
                                        "bool": {
                                            "should": [
                                                {
                                                    "match": {
                                                        "all": {
                                                            "operator": "AND",
                                                            "query": "noble prize"
                                                        }
                                                    }
                                                },
                                                {
                                                    "match": {
                                                        "all.plain": {
                                                            "operator": "AND",
                                                            "query": "noble prize"
                                                        }
                                                    }
                                                }
                                            ]
                                        }
                                    }
                                ],
                                "should": [
                                    {
                                        "dis_max": {
                                            "queries": [
                                                {
                                                    "multi_match": {
                                                        "boost": 0.4,
                                                        "fields": [
                                                            "text.plain^1",
                                                            "text^0.3"
                                                        ],
                                                        "minimum_should_match": "1",
                                                        "query": "noble prize",
                                                        "type": "most_fields"
                                                    }
                                                },
                                                {
                                                    "multi_match": {
                                                        "boost": 0.5,
                                                        "fields": [
                                                            "opening_text.plain^1",
                                                            "opening_text^0.3"
                                                        ],
                                                        "minimum_should_match": "1",
                                                        "query": "noble prize",
                                                        "type": "most_fields"
                                                    }
                                                }
                                            ],
                                            "tie_breaker": 0.2
                                        }
                                    },
                                    {
                                        "dis_max": {
                                            "queries": [
                                                {
                                                    "multi_match": {
                                                        "boost": 1.05,
                                                        "fields": [
                                                            "suggest"
                                                        ],
                                                        "minimum_should_match": "1",
                                                        "query": "noble prize",
                                                        "type": "most_fields"
                                                    }
                                                },
                                                {
                                                    "multi_match": {
                                                        "boost": 2,
                                                        "fields": [
                                                            "redirect.title.plain^1",
                                                            "redirect.title^0.3"
                                                        ],
                                                        "minimum_should_match": "1",
                                                        "query": "noble prize",
                                                        "type": "most_fields"
                                                    }
                                                }
                                            ]
                                        }
                                    },
                                    {
                                        "multi_match": {
                                            "boost": 0.2,
                                            "fields": [
                                                "auxiliary_text.plain^1",
                                                "auxiliary_text^0.3"
                                            ],
                                            "minimum_should_match": "1",
                                            "query": "noble prize",
                                            "type": "most_fields"
                                        }
                                    },
                                    {
                                        "multi_match": {
                                            "boost": 0.2,
                                            "fields": [
                                                "file_text.plain^1",
                                                "file_text^0.3"
                                            ],
                                            "minimum_should_match": "1",
                                            "query": "noble prize",
                                            "type": "most_fields"
                                        }
                                    },
                                    {
                                        "multi_match": {
                                            "boost": 1.3,
                                            "fields": [
                                                "heading.plain^1",
                                                "heading^0.3"
                                            ],
                                            "minimum_should_match": "1",
                                            "query": "noble prize",
                                            "type": "most_fields"
                                        }
                                    },
                                    {
                                        "multi_match": {
                                            "boost": 1.8,
                                            "fields": [
                                                "category.plain^1",
                                                "category^0.3"
                                            ],
                                            "minimum_should_match": "1",
                                            "query": "noble prize",
                                            "type": "most_fields"
                                        }
                                    },
                                    {
                                        "multi_match": {
                                            "boost": 2.3,
                                            "fields": [
                                                "title.plain^1",
                                                "title^0.3"
                                            ],
                                            "minimum_should_match": "1",
                                            "query": "noble prize",
                                            "type": "most_fields"
                                        }
                                    }
                                ]
                            }
                        },
                        {
                            "multi_match": {
                                "fields": [
                                    "all_near_match^2"
                                ],
                                "query": "noble prize"
                            }
                        }
                    ]
                }
            },
            "rescore": [
                {
                    "query": {
                        "query_weight": 1,
                        "rescore_query": {
                            "function_score": {
                                "functions": [
                                    {
                                        "field_value_factor": {
                                            "field": "incoming_links",
                                            "missing": 0,
                                            "modifier": "log2p"
                                        }
                                    },
                                    {
                                        "filter": {
                                            "match": {
                                                "template": {
                                                    "query": "prize"
                                                }
                                            }
                                        },
                                        "weight": 1.5
                                    },
                                    {
                                        "filter": {
                                            "terms": {
                                                "namespace": [
                                                    1
                                                ]
                                            }
                                        },
                                        "weight": "0.25"
                                    },
                                    {
                                        "filter": {
                                            "terms": {
                                                "namespace": [
                                                    2
                                                ]
                                            }
                                        },
                                        "weight": "0.05"
                                    },
                                    {
                                        "filter": {
                                            "terms": {
                                                "namespace": [
                                                    3
                                                ]
                                            }
                                        },
                                        "weight": "0.0125"
                                    }
                                ]
                            }
                        },
                        "rescore_query_weight": 1,
                        "score_mode": "multiply"
                    },
                    "window_size": 8192
                }
            ],
            "size": 20,
            "stats": [
                "boost-templates",
                "full_text",
                "full_text_simple_match",
                "suggest"
            ],
            "stored_fields": [
                "text.word_count"
            ],
            "suggest": {
                "suggest": {
                    "phrase": {
                        "confidence": 2,
                        "direct_generator": [
                            {
                                "field": "suggest",
                                "max_term_freq": 0.5,
                                "min_doc_freq": 0,
                                "prefix_length": 2,
                                "suggest_mode": "always"
                            },
                            {
                                "field": "suggest.reverse",
                                "max_term_freq": 0.5,
                                "min_doc_freq": 0,
                                "post_filter": "token_reverse",
                                "pre_filter": "token_reverse",
                                "prefix_length": 2,
                                "suggest_mode": "always"
                            }
                        ],
                        "field": "suggest",
                        "highlight": {
                            "post_tag": "<\/em>",
                            "pre_tag": "<em>"
                        },
                        "max_errors": 2,
                        "real_word_error_likelihood": 0.95,
                        "size": 1,
                        "smoothing": {
                            "stupid_backoff": {
                                "discount": 0.4
                            }
                        }
                    }
                },
                "text": "noble prize"
            }
        }
    }
]<|MERGE_RESOLUTION|>--- conflicted
+++ resolved
@@ -20,9 +20,6 @@
                 "title",
                 "wiki"
             ],
-<<<<<<< HEAD
-=======
-            "fields": "text.word_count",
             "highlight": {
                 "fields": {
                     "auxiliary_text": {
@@ -151,7 +148,6 @@
                     "<span class=\"searchmatch\">"
                 ]
             },
->>>>>>> e393c3e4
             "query": {
                 "bool": {
                     "filter": [
@@ -399,7 +395,9 @@
                 "full_text",
                 "full_text_simple_match"
             ],
-            "stored_fields": []
+            "stored_fields": [
+                "text.word_count"
+            ]
         }
     },
     {
@@ -423,9 +421,6 @@
                 "title",
                 "wiki"
             ],
-<<<<<<< HEAD
-=======
-            "fields": "text.word_count",
             "highlight": {
                 "fields": {
                     "auxiliary_text": {
@@ -554,7 +549,6 @@
                     "<span class=\"searchmatch\">"
                 ]
             },
->>>>>>> e393c3e4
             "query": {
                 "bool": {
                     "filter": [
@@ -802,7 +796,9 @@
                 "full_text",
                 "full_text_simple_match"
             ],
-            "stored_fields": []
+            "stored_fields": [
+                "text.word_count"
+            ]
         }
     },
     {
