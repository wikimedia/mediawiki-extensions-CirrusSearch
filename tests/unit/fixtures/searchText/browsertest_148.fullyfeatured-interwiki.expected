[
    {
        "description": "full_text search for 'incategory:prize noble prize'",
        "options": {
            "search_type": "dfs_query_then_fetch",
            "timeout": "20s"
        },
        "params": {
            "search_type": "dfs_query_then_fetch",
            "timeout": "20s"
        },
        "path": "itwikibooks\/page\/_search",
        "query": {
            "_source": [
                "namespace",
                "namespace_text",
                "redirect.*",
                "text_bytes",
                "timestamp",
                "title",
                "wiki"
            ],
<<<<<<< HEAD
=======
            "fields": "text.word_count",
            "highlight": {
                "fields": {
                    "auxiliary_text": {
                        "fragment_size": 150,
                        "fragmenter": "scan",
                        "matched_fields": [
                            "auxiliary_text",
                            "auxiliary_text.plain"
                        ],
                        "number_of_fragments": 1,
                        "options": {
                            "boost_before": {
                                "20": 2,
                                "50": 1.8,
                                "200": 1.5,
                                "1000": 1.2
                            },
                            "max_fragments_scored": 5000,
                            "skip_if_last_matched": true,
                            "top_scoring": true
                        },
                        "type": "experimental"
                    },
                    "category": {
                        "fragmenter": "none",
                        "matched_fields": [
                            "category",
                            "category.plain"
                        ],
                        "number_of_fragments": 1,
                        "options": {
                            "skip_if_last_matched": true
                        },
                        "order": "score",
                        "type": "experimental"
                    },
                    "heading": {
                        "fragmenter": "none",
                        "matched_fields": [
                            "heading",
                            "heading.plain"
                        ],
                        "number_of_fragments": 1,
                        "options": {
                            "skip_if_last_matched": true
                        },
                        "order": "score",
                        "type": "experimental"
                    },
                    "redirect.title": {
                        "fragmenter": "none",
                        "matched_fields": [
                            "redirect.title",
                            "redirect.title.plain"
                        ],
                        "number_of_fragments": 1,
                        "options": {
                            "skip_if_last_matched": true
                        },
                        "order": "score",
                        "type": "experimental"
                    },
                    "text": {
                        "fragment_size": 150,
                        "fragmenter": "scan",
                        "matched_fields": [
                            "text",
                            "text.plain"
                        ],
                        "no_match_size": 150,
                        "number_of_fragments": 1,
                        "options": {
                            "boost_before": {
                                "20": 2,
                                "50": 1.8,
                                "200": 1.5,
                                "1000": 1.2
                            },
                            "max_fragments_scored": 5000,
                            "top_scoring": true
                        },
                        "type": "experimental"
                    },
                    "title": {
                        "fragmenter": "none",
                        "matched_fields": [
                            "title",
                            "title.plain"
                        ],
                        "number_of_fragments": 1,
                        "type": "experimental"
                    }
                },
                "highlight_query": {
                    "query_string": {
                        "allow_leading_wildcard": true,
                        "auto_generate_phrase_queries": true,
                        "default_operator": "OR",
                        "fields": [
                            "auxiliary_text.plain^0.5",
                            "auxiliary_text^0.25",
                            "category.plain^8",
                            "category^4",
                            "heading.plain^5",
                            "heading^2.5",
                            "opening_text.plain^3",
                            "opening_text^1.5",
                            "redirect.title.plain^15",
                            "redirect.title^7.5",
                            "text.plain^1",
                            "text^0.5",
                            "title.plain^20",
                            "title^10"
                        ],
                        "fuzzy_prefix_length": 2,
                        "max_determinized_states": 500,
                        "phrase_slop": 1,
                        "query": "noble prize",
                        "rewrite": "top_terms_blended_freqs_1024"
                    }
                },
                "post_tags": [
                    "<\/span>"
                ],
                "pre_tags": [
                    "<span class=\"searchmatch\">"
                ]
            },
>>>>>>> e393c3e4
            "query": {
                "bool": {
                    "filter": [
                        {
                            "bool": {
                                "must": [
                                    {
                                        "bool": {
                                            "should": [
                                                {
                                                    "match": {
                                                        "category.lowercase_keyword": {
                                                            "query": "prize"
                                                        }
                                                    }
                                                }
                                            ]
                                        }
                                    },
                                    {
                                        "terms": {
                                            "namespace": [
                                                0,
                                                1,
                                                2,
                                                3
                                            ]
                                        }
                                    }
                                ]
                            }
                        }
                    ],
                    "minimum_number_should_match": 1,
                    "should": [
                        {
                            "bool": {
                                "disable_coord": true,
                                "filter": [
                                    {
                                        "bool": {
                                            "should": [
                                                {
                                                    "match": {
                                                        "all": {
                                                            "operator": "AND",
                                                            "query": "noble prize"
                                                        }
                                                    }
                                                },
                                                {
                                                    "match": {
                                                        "all.plain": {
                                                            "operator": "AND",
                                                            "query": "noble prize"
                                                        }
                                                    }
                                                }
                                            ]
                                        }
                                    }
                                ],
                                "should": [
                                    {
                                        "dis_max": {
                                            "queries": [
                                                {
                                                    "multi_match": {
                                                        "boost": 0.4,
                                                        "fields": [
                                                            "text.plain^1",
                                                            "text^0.3"
                                                        ],
                                                        "minimum_should_match": "1",
                                                        "query": "noble prize",
                                                        "type": "most_fields"
                                                    }
                                                },
                                                {
                                                    "multi_match": {
                                                        "boost": 0.5,
                                                        "fields": [
                                                            "opening_text.plain^1",
                                                            "opening_text^0.3"
                                                        ],
                                                        "minimum_should_match": "1",
                                                        "query": "noble prize",
                                                        "type": "most_fields"
                                                    }
                                                }
                                            ],
                                            "tie_breaker": 0.2
                                        }
                                    },
                                    {
                                        "dis_max": {
                                            "queries": [
                                                {
                                                    "multi_match": {
                                                        "boost": 1.05,
                                                        "fields": [
                                                            "suggest"
                                                        ],
                                                        "minimum_should_match": "1",
                                                        "query": "noble prize",
                                                        "type": "most_fields"
                                                    }
                                                },
                                                {
                                                    "multi_match": {
                                                        "boost": 2,
                                                        "fields": [
                                                            "redirect.title.plain^1",
                                                            "redirect.title^0.3"
                                                        ],
                                                        "minimum_should_match": "1",
                                                        "query": "noble prize",
                                                        "type": "most_fields"
                                                    }
                                                }
                                            ]
                                        }
                                    },
                                    {
                                        "multi_match": {
                                            "boost": 0.2,
                                            "fields": [
                                                "auxiliary_text.plain^1",
                                                "auxiliary_text^0.3"
                                            ],
                                            "minimum_should_match": "1",
                                            "query": "noble prize",
                                            "type": "most_fields"
                                        }
                                    },
                                    {
                                        "multi_match": {
                                            "boost": 0.2,
                                            "fields": [
                                                "file_text.plain^1",
                                                "file_text^0.3"
                                            ],
                                            "minimum_should_match": "1",
                                            "query": "noble prize",
                                            "type": "most_fields"
                                        }
                                    },
                                    {
                                        "multi_match": {
                                            "boost": 1.3,
                                            "fields": [
                                                "heading.plain^1",
                                                "heading^0.3"
                                            ],
                                            "minimum_should_match": "1",
                                            "query": "noble prize",
                                            "type": "most_fields"
                                        }
                                    },
                                    {
                                        "multi_match": {
                                            "boost": 1.8,
                                            "fields": [
                                                "category.plain^1",
                                                "category^0.3"
                                            ],
                                            "minimum_should_match": "1",
                                            "query": "noble prize",
                                            "type": "most_fields"
                                        }
                                    },
                                    {
                                        "multi_match": {
                                            "boost": 2.3,
                                            "fields": [
                                                "title.plain^1",
                                                "title^0.3"
                                            ],
                                            "minimum_should_match": "1",
                                            "query": "noble prize",
                                            "type": "most_fields"
                                        }
                                    }
                                ]
                            }
                        },
                        {
                            "multi_match": {
                                "fields": [
                                    "all_near_match^2"
                                ],
                                "query": "noble prize"
                            }
                        }
                    ]
                }
            },
            "rescore": [
                {
                    "query": {
                        "query_weight": 1,
                        "rescore_query": {
                            "function_score": {
                                "functions": [
                                    {
                                        "field_value_factor": {
                                            "field": "incoming_links",
                                            "missing": 0,
                                            "modifier": "log2p"
                                        }
                                    },
                                    {
                                        "filter": {
                                            "terms": {
                                                "namespace": [
                                                    1
                                                ]
                                            }
                                        },
                                        "weight": "0.25"
                                    },
                                    {
                                        "filter": {
                                            "terms": {
                                                "namespace": [
                                                    2
                                                ]
                                            }
                                        },
                                        "weight": "0.05"
                                    },
                                    {
                                        "filter": {
                                            "terms": {
                                                "namespace": [
                                                    3
                                                ]
                                            }
                                        },
                                        "weight": "0.0125"
                                    }
                                ]
                            }
                        },
                        "rescore_query_weight": 1,
                        "score_mode": "multiply"
                    },
                    "window_size": 8192
                }
            ],
            "size": 5,
            "stats": [
                "full_text",
                "full_text_simple_match",
                "incategory"
            ],
            "stored_fields": []
        }
    },
    {
        "description": "full_text search for 'incategory:prize noble prize'",
        "options": {
            "search_type": "dfs_query_then_fetch",
            "timeout": "20s"
        },
        "params": {
            "search_type": "dfs_query_then_fetch",
            "timeout": "20s"
        },
        "path": "itwiktionary\/page\/_search",
        "query": {
            "_source": [
                "namespace",
                "namespace_text",
                "redirect.*",
                "text_bytes",
                "timestamp",
                "title",
                "wiki"
            ],
<<<<<<< HEAD
=======
            "fields": "text.word_count",
            "highlight": {
                "fields": {
                    "auxiliary_text": {
                        "fragment_size": 150,
                        "fragmenter": "scan",
                        "matched_fields": [
                            "auxiliary_text",
                            "auxiliary_text.plain"
                        ],
                        "number_of_fragments": 1,
                        "options": {
                            "boost_before": {
                                "20": 2,
                                "50": 1.8,
                                "200": 1.5,
                                "1000": 1.2
                            },
                            "max_fragments_scored": 5000,
                            "skip_if_last_matched": true,
                            "top_scoring": true
                        },
                        "type": "experimental"
                    },
                    "category": {
                        "fragmenter": "none",
                        "matched_fields": [
                            "category",
                            "category.plain"
                        ],
                        "number_of_fragments": 1,
                        "options": {
                            "skip_if_last_matched": true
                        },
                        "order": "score",
                        "type": "experimental"
                    },
                    "heading": {
                        "fragmenter": "none",
                        "matched_fields": [
                            "heading",
                            "heading.plain"
                        ],
                        "number_of_fragments": 1,
                        "options": {
                            "skip_if_last_matched": true
                        },
                        "order": "score",
                        "type": "experimental"
                    },
                    "redirect.title": {
                        "fragmenter": "none",
                        "matched_fields": [
                            "redirect.title",
                            "redirect.title.plain"
                        ],
                        "number_of_fragments": 1,
                        "options": {
                            "skip_if_last_matched": true
                        },
                        "order": "score",
                        "type": "experimental"
                    },
                    "text": {
                        "fragment_size": 150,
                        "fragmenter": "scan",
                        "matched_fields": [
                            "text",
                            "text.plain"
                        ],
                        "no_match_size": 150,
                        "number_of_fragments": 1,
                        "options": {
                            "boost_before": {
                                "20": 2,
                                "50": 1.8,
                                "200": 1.5,
                                "1000": 1.2
                            },
                            "max_fragments_scored": 5000,
                            "top_scoring": true
                        },
                        "type": "experimental"
                    },
                    "title": {
                        "fragmenter": "none",
                        "matched_fields": [
                            "title",
                            "title.plain"
                        ],
                        "number_of_fragments": 1,
                        "type": "experimental"
                    }
                },
                "highlight_query": {
                    "query_string": {
                        "allow_leading_wildcard": true,
                        "auto_generate_phrase_queries": true,
                        "default_operator": "OR",
                        "fields": [
                            "auxiliary_text.plain^0.5",
                            "auxiliary_text^0.25",
                            "category.plain^8",
                            "category^4",
                            "heading.plain^5",
                            "heading^2.5",
                            "opening_text.plain^3",
                            "opening_text^1.5",
                            "redirect.title.plain^15",
                            "redirect.title^7.5",
                            "text.plain^1",
                            "text^0.5",
                            "title.plain^20",
                            "title^10"
                        ],
                        "fuzzy_prefix_length": 2,
                        "max_determinized_states": 500,
                        "phrase_slop": 1,
                        "query": "noble prize",
                        "rewrite": "top_terms_blended_freqs_1024"
                    }
                },
                "post_tags": [
                    "<\/span>"
                ],
                "pre_tags": [
                    "<span class=\"searchmatch\">"
                ]
            },
>>>>>>> e393c3e4
            "query": {
                "bool": {
                    "filter": [
                        {
                            "bool": {
                                "must": [
                                    {
                                        "bool": {
                                            "should": [
                                                {
                                                    "match": {
                                                        "category.lowercase_keyword": {
                                                            "query": "prize"
                                                        }
                                                    }
                                                }
                                            ]
                                        }
                                    },
                                    {
                                        "terms": {
                                            "namespace": [
                                                0,
                                                1,
                                                2,
                                                3
                                            ]
                                        }
                                    }
                                ]
                            }
                        }
                    ],
                    "minimum_number_should_match": 1,
                    "should": [
                        {
                            "bool": {
                                "disable_coord": true,
                                "filter": [
                                    {
                                        "bool": {
                                            "should": [
                                                {
                                                    "match": {
                                                        "all": {
                                                            "operator": "AND",
                                                            "query": "noble prize"
                                                        }
                                                    }
                                                },
                                                {
                                                    "match": {
                                                        "all.plain": {
                                                            "operator": "AND",
                                                            "query": "noble prize"
                                                        }
                                                    }
                                                }
                                            ]
                                        }
                                    }
                                ],
                                "should": [
                                    {
                                        "dis_max": {
                                            "queries": [
                                                {
                                                    "multi_match": {
                                                        "boost": 0.4,
                                                        "fields": [
                                                            "text.plain^1",
                                                            "text^0.3"
                                                        ],
                                                        "minimum_should_match": "1",
                                                        "query": "noble prize",
                                                        "type": "most_fields"
                                                    }
                                                },
                                                {
                                                    "multi_match": {
                                                        "boost": 0.5,
                                                        "fields": [
                                                            "opening_text.plain^1",
                                                            "opening_text^0.3"
                                                        ],
                                                        "minimum_should_match": "1",
                                                        "query": "noble prize",
                                                        "type": "most_fields"
                                                    }
                                                }
                                            ],
                                            "tie_breaker": 0.2
                                        }
                                    },
                                    {
                                        "dis_max": {
                                            "queries": [
                                                {
                                                    "multi_match": {
                                                        "boost": 1.05,
                                                        "fields": [
                                                            "suggest"
                                                        ],
                                                        "minimum_should_match": "1",
                                                        "query": "noble prize",
                                                        "type": "most_fields"
                                                    }
                                                },
                                                {
                                                    "multi_match": {
                                                        "boost": 2,
                                                        "fields": [
                                                            "redirect.title.plain^1",
                                                            "redirect.title^0.3"
                                                        ],
                                                        "minimum_should_match": "1",
                                                        "query": "noble prize",
                                                        "type": "most_fields"
                                                    }
                                                }
                                            ]
                                        }
                                    },
                                    {
                                        "multi_match": {
                                            "boost": 0.2,
                                            "fields": [
                                                "auxiliary_text.plain^1",
                                                "auxiliary_text^0.3"
                                            ],
                                            "minimum_should_match": "1",
                                            "query": "noble prize",
                                            "type": "most_fields"
                                        }
                                    },
                                    {
                                        "multi_match": {
                                            "boost": 0.2,
                                            "fields": [
                                                "file_text.plain^1",
                                                "file_text^0.3"
                                            ],
                                            "minimum_should_match": "1",
                                            "query": "noble prize",
                                            "type": "most_fields"
                                        }
                                    },
                                    {
                                        "multi_match": {
                                            "boost": 1.3,
                                            "fields": [
                                                "heading.plain^1",
                                                "heading^0.3"
                                            ],
                                            "minimum_should_match": "1",
                                            "query": "noble prize",
                                            "type": "most_fields"
                                        }
                                    },
                                    {
                                        "multi_match": {
                                            "boost": 1.8,
                                            "fields": [
                                                "category.plain^1",
                                                "category^0.3"
                                            ],
                                            "minimum_should_match": "1",
                                            "query": "noble prize",
                                            "type": "most_fields"
                                        }
                                    },
                                    {
                                        "multi_match": {
                                            "boost": 2.3,
                                            "fields": [
                                                "title.plain^1",
                                                "title^0.3"
                                            ],
                                            "minimum_should_match": "1",
                                            "query": "noble prize",
                                            "type": "most_fields"
                                        }
                                    }
                                ]
                            }
                        },
                        {
                            "multi_match": {
                                "fields": [
                                    "all_near_match^2"
                                ],
                                "query": "noble prize"
                            }
                        }
                    ]
                }
            },
            "rescore": [
                {
                    "query": {
                        "query_weight": 1,
                        "rescore_query": {
                            "function_score": {
                                "functions": [
                                    {
                                        "field_value_factor": {
                                            "field": "incoming_links",
                                            "missing": 0,
                                            "modifier": "log2p"
                                        }
                                    },
                                    {
                                        "filter": {
                                            "terms": {
                                                "namespace": [
                                                    1
                                                ]
                                            }
                                        },
                                        "weight": "0.25"
                                    },
                                    {
                                        "filter": {
                                            "terms": {
                                                "namespace": [
                                                    2
                                                ]
                                            }
                                        },
                                        "weight": "0.05"
                                    },
                                    {
                                        "filter": {
                                            "terms": {
                                                "namespace": [
                                                    3
                                                ]
                                            }
                                        },
                                        "weight": "0.0125"
                                    }
                                ]
                            }
                        },
                        "rescore_query_weight": 1,
                        "score_mode": "multiply"
                    },
                    "window_size": 8192
                }
            ],
            "size": 5,
            "stats": [
                "full_text",
                "full_text_simple_match",
                "incategory"
            ],
            "stored_fields": []
        }
    },
    {
        "description": "full_text search for 'incategory:prize noble prize'",
        "options": {
            "search_type": "dfs_query_then_fetch",
            "timeout": "20s"
        },
        "params": {
            "search_type": "dfs_query_then_fetch",
            "timeout": "20s"
        },
        "path": "wiki\/page\/_search",
        "query": {
            "_source": [
                "namespace",
                "namespace_text",
                "redirect.*",
                "text_bytes",
                "timestamp",
                "title",
                "wiki"
            ],
            "highlight": {
                "fields": {
                    "auxiliary_text": {
                        "fragment_size": 150,
                        "fragmenter": "scan",
                        "matched_fields": [
                            "auxiliary_text",
                            "auxiliary_text.plain"
                        ],
                        "number_of_fragments": 1,
                        "options": {
                            "boost_before": {
                                "20": 2,
                                "50": 1.8,
                                "200": 1.5,
                                "1000": 1.2
                            },
                            "max_fragments_scored": 5000,
                            "skip_if_last_matched": true,
                            "top_scoring": true
                        },
                        "type": "experimental"
                    },
                    "category": {
                        "fragmenter": "none",
                        "matched_fields": [
                            "category",
                            "category.plain"
                        ],
                        "number_of_fragments": 1,
                        "options": {
                            "skip_if_last_matched": true
                        },
                        "order": "score",
                        "type": "experimental"
                    },
                    "heading": {
                        "fragmenter": "none",
                        "matched_fields": [
                            "heading",
                            "heading.plain"
                        ],
                        "number_of_fragments": 1,
                        "options": {
                            "skip_if_last_matched": true
                        },
                        "order": "score",
                        "type": "experimental"
                    },
                    "redirect.title": {
                        "fragmenter": "none",
                        "matched_fields": [
                            "redirect.title",
                            "redirect.title.plain"
                        ],
                        "number_of_fragments": 1,
                        "options": {
                            "skip_if_last_matched": true
                        },
                        "order": "score",
                        "type": "experimental"
                    },
                    "text": {
                        "fragment_size": 150,
                        "fragmenter": "scan",
                        "matched_fields": [
                            "text",
                            "text.plain"
                        ],
                        "no_match_size": 150,
                        "number_of_fragments": 1,
                        "options": {
                            "boost_before": {
                                "20": 2,
                                "50": 1.8,
                                "200": 1.5,
                                "1000": 1.2
                            },
                            "max_fragments_scored": 5000,
                            "top_scoring": true
                        },
                        "type": "experimental"
                    },
                    "title": {
                        "fragmenter": "none",
                        "matched_fields": [
                            "title",
                            "title.plain"
                        ],
                        "number_of_fragments": 1,
                        "type": "experimental"
                    }
                },
                "highlight_query": {
                    "query_string": {
                        "allow_leading_wildcard": true,
                        "auto_generate_phrase_queries": true,
                        "default_operator": "OR",
                        "fields": [
                            "auxiliary_text.plain^0.5",
                            "auxiliary_text^0.25",
                            "category.plain^8",
                            "category^4",
                            "heading.plain^5",
                            "heading^2.5",
                            "opening_text.plain^3",
                            "opening_text^1.5",
                            "redirect.title.plain^15",
                            "redirect.title^7.5",
                            "text.plain^1",
                            "text^0.5",
                            "title.plain^20",
                            "title^10"
                        ],
                        "fuzzy_prefix_length": 2,
                        "max_determinized_states": 500,
                        "phrase_slop": 1,
                        "query": "noble prize",
                        "rewrite": "top_terms_blended_freqs_1024"
                    }
                },
                "post_tags": [
                    "<\/span>"
                ],
                "pre_tags": [
                    "<span class=\"searchmatch\">"
                ]
            },
            "query": {
                "bool": {
                    "filter": [
                        {
                            "bool": {
                                "must": [
                                    {
                                        "bool": {
                                            "should": [
                                                {
                                                    "match": {
                                                        "category.lowercase_keyword": {
                                                            "query": "prize"
                                                        }
                                                    }
                                                }
                                            ]
                                        }
                                    },
                                    {
                                        "terms": {
                                            "namespace": [
                                                0,
                                                1,
                                                2,
                                                3
                                            ]
                                        }
                                    }
                                ]
                            }
                        }
                    ],
                    "minimum_number_should_match": 1,
                    "should": [
                        {
                            "bool": {
                                "disable_coord": true,
                                "filter": [
                                    {
                                        "bool": {
                                            "should": [
                                                {
                                                    "match": {
                                                        "all": {
                                                            "operator": "AND",
                                                            "query": "noble prize"
                                                        }
                                                    }
                                                },
                                                {
                                                    "match": {
                                                        "all.plain": {
                                                            "operator": "AND",
                                                            "query": "noble prize"
                                                        }
                                                    }
                                                }
                                            ]
                                        }
                                    }
                                ],
                                "should": [
                                    {
                                        "dis_max": {
                                            "queries": [
                                                {
                                                    "multi_match": {
                                                        "boost": 0.4,
                                                        "fields": [
                                                            "text.plain^1",
                                                            "text^0.3"
                                                        ],
                                                        "minimum_should_match": "1",
                                                        "query": "noble prize",
                                                        "type": "most_fields"
                                                    }
                                                },
                                                {
                                                    "multi_match": {
                                                        "boost": 0.5,
                                                        "fields": [
                                                            "opening_text.plain^1",
                                                            "opening_text^0.3"
                                                        ],
                                                        "minimum_should_match": "1",
                                                        "query": "noble prize",
                                                        "type": "most_fields"
                                                    }
                                                }
                                            ],
                                            "tie_breaker": 0.2
                                        }
                                    },
                                    {
                                        "dis_max": {
                                            "queries": [
                                                {
                                                    "multi_match": {
                                                        "boost": 1.05,
                                                        "fields": [
                                                            "suggest"
                                                        ],
                                                        "minimum_should_match": "1",
                                                        "query": "noble prize",
                                                        "type": "most_fields"
                                                    }
                                                },
                                                {
                                                    "multi_match": {
                                                        "boost": 2,
                                                        "fields": [
                                                            "redirect.title.plain^1",
                                                            "redirect.title^0.3"
                                                        ],
                                                        "minimum_should_match": "1",
                                                        "query": "noble prize",
                                                        "type": "most_fields"
                                                    }
                                                }
                                            ]
                                        }
                                    },
                                    {
                                        "multi_match": {
                                            "boost": 0.2,
                                            "fields": [
                                                "auxiliary_text.plain^1",
                                                "auxiliary_text^0.3"
                                            ],
                                            "minimum_should_match": "1",
                                            "query": "noble prize",
                                            "type": "most_fields"
                                        }
                                    },
                                    {
                                        "multi_match": {
                                            "boost": 0.2,
                                            "fields": [
                                                "file_text.plain^1",
                                                "file_text^0.3"
                                            ],
                                            "minimum_should_match": "1",
                                            "query": "noble prize",
                                            "type": "most_fields"
                                        }
                                    },
                                    {
                                        "multi_match": {
                                            "boost": 1.3,
                                            "fields": [
                                                "heading.plain^1",
                                                "heading^0.3"
                                            ],
                                            "minimum_should_match": "1",
                                            "query": "noble prize",
                                            "type": "most_fields"
                                        }
                                    },
                                    {
                                        "multi_match": {
                                            "boost": 1.8,
                                            "fields": [
                                                "category.plain^1",
                                                "category^0.3"
                                            ],
                                            "minimum_should_match": "1",
                                            "query": "noble prize",
                                            "type": "most_fields"
                                        }
                                    },
                                    {
                                        "multi_match": {
                                            "boost": 2.3,
                                            "fields": [
                                                "title.plain^1",
                                                "title^0.3"
                                            ],
                                            "minimum_should_match": "1",
                                            "query": "noble prize",
                                            "type": "most_fields"
                                        }
                                    }
                                ]
                            }
                        },
                        {
                            "multi_match": {
                                "fields": [
                                    "all_near_match^2"
                                ],
                                "query": "noble prize"
                            }
                        }
                    ]
                }
            },
            "rescore": [
                {
                    "query": {
                        "query_weight": 1,
                        "rescore_query": {
                            "function_score": {
                                "functions": [
                                    {
                                        "field_value_factor": {
                                            "field": "incoming_links",
                                            "missing": 0,
                                            "modifier": "log2p"
                                        }
                                    },
                                    {
                                        "filter": {
                                            "terms": {
                                                "namespace": [
                                                    1
                                                ]
                                            }
                                        },
                                        "weight": "0.25"
                                    },
                                    {
                                        "filter": {
                                            "terms": {
                                                "namespace": [
                                                    2
                                                ]
                                            }
                                        },
                                        "weight": "0.05"
                                    },
                                    {
                                        "filter": {
                                            "terms": {
                                                "namespace": [
                                                    3
                                                ]
                                            }
                                        },
                                        "weight": "0.0125"
                                    }
                                ]
                            }
                        },
                        "rescore_query_weight": 1,
                        "score_mode": "multiply"
                    },
                    "window_size": 8192
                }
            ],
            "size": 20,
            "stats": [
                "full_text",
                "full_text_simple_match",
                "incategory",
                "suggest"
            ],
            "stored_fields": [
                "text.word_count"
            ],
            "suggest": {
                "suggest": {
                    "phrase": {
                        "confidence": 2,
                        "direct_generator": [
                            {
                                "field": "suggest",
                                "max_term_freq": 0.5,
                                "min_doc_freq": 0,
                                "prefix_length": 2,
                                "suggest_mode": "always"
                            },
                            {
                                "field": "suggest.reverse",
                                "max_term_freq": 0.5,
                                "min_doc_freq": 0,
                                "post_filter": "token_reverse",
                                "pre_filter": "token_reverse",
                                "prefix_length": 2,
                                "suggest_mode": "always"
                            }
                        ],
                        "field": "suggest",
                        "highlight": {
                            "post_tag": "<\/em>",
                            "pre_tag": "<em>"
                        },
                        "max_errors": 2,
                        "real_word_error_likelihood": 0.95,
                        "size": 1,
                        "smoothing": {
                            "stupid_backoff": {
                                "discount": 0.4
                            }
                        }
                    }
                },
                "text": "noble prize"
            }
        }
    }
]<|MERGE_RESOLUTION|>--- conflicted
+++ resolved
@@ -20,9 +20,6 @@
                 "title",
                 "wiki"
             ],
-<<<<<<< HEAD
-=======
-            "fields": "text.word_count",
             "highlight": {
                 "fields": {
                     "auxiliary_text": {
@@ -151,7 +148,6 @@
                     "<span class=\"searchmatch\">"
                 ]
             },
->>>>>>> e393c3e4
             "query": {
                 "bool": {
                     "filter": [
@@ -408,7 +404,9 @@
                 "full_text_simple_match",
                 "incategory"
             ],
-            "stored_fields": []
+            "stored_fields": [
+                "text.word_count"
+            ]
         }
     },
     {
@@ -432,9 +430,6 @@
                 "title",
                 "wiki"
             ],
-<<<<<<< HEAD
-=======
-            "fields": "text.word_count",
             "highlight": {
                 "fields": {
                     "auxiliary_text": {
@@ -563,7 +558,6 @@
                     "<span class=\"searchmatch\">"
                 ]
             },
->>>>>>> e393c3e4
             "query": {
                 "bool": {
                     "filter": [
@@ -820,7 +814,9 @@
                 "full_text_simple_match",
                 "incategory"
             ],
-            "stored_fields": []
+            "stored_fields": [
+                "text.word_count"
+            ]
         }
     },
     {
