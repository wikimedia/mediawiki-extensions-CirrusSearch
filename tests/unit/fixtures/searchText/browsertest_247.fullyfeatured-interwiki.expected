[
    {
        "description": "full_text search for 'prefer-recent:.99,.0001 PreferRecent First OR Second OR Third'",
        "options": {
            "search_type": "dfs_query_then_fetch",
            "timeout": "20s"
        },
        "params": {
            "search_type": "dfs_query_then_fetch",
            "timeout": "20s"
        },
        "path": "itwikibooks\/page\/_search",
        "query": {
            "_source": [
                "namespace",
                "namespace_text",
                "redirect.*",
                "text_bytes",
                "timestamp",
                "title",
                "wiki"
            ],
<<<<<<< HEAD
=======
            "fields": "text.word_count",
            "highlight": {
                "fields": {
                    "auxiliary_text": {
                        "fragment_size": 150,
                        "fragmenter": "scan",
                        "matched_fields": [
                            "auxiliary_text",
                            "auxiliary_text.plain"
                        ],
                        "number_of_fragments": 1,
                        "options": {
                            "boost_before": {
                                "20": 2,
                                "50": 1.8,
                                "200": 1.5,
                                "1000": 1.2
                            },
                            "max_fragments_scored": 5000,
                            "skip_if_last_matched": true,
                            "top_scoring": true
                        },
                        "type": "experimental"
                    },
                    "category": {
                        "fragmenter": "none",
                        "matched_fields": [
                            "category",
                            "category.plain"
                        ],
                        "number_of_fragments": 1,
                        "options": {
                            "skip_if_last_matched": true
                        },
                        "order": "score",
                        "type": "experimental"
                    },
                    "heading": {
                        "fragmenter": "none",
                        "matched_fields": [
                            "heading",
                            "heading.plain"
                        ],
                        "number_of_fragments": 1,
                        "options": {
                            "skip_if_last_matched": true
                        },
                        "order": "score",
                        "type": "experimental"
                    },
                    "redirect.title": {
                        "fragmenter": "none",
                        "matched_fields": [
                            "redirect.title",
                            "redirect.title.plain"
                        ],
                        "number_of_fragments": 1,
                        "options": {
                            "skip_if_last_matched": true
                        },
                        "order": "score",
                        "type": "experimental"
                    },
                    "text": {
                        "fragment_size": 150,
                        "fragmenter": "scan",
                        "matched_fields": [
                            "text",
                            "text.plain"
                        ],
                        "no_match_size": 150,
                        "number_of_fragments": 1,
                        "options": {
                            "boost_before": {
                                "20": 2,
                                "50": 1.8,
                                "200": 1.5,
                                "1000": 1.2
                            },
                            "max_fragments_scored": 5000,
                            "top_scoring": true
                        },
                        "type": "experimental"
                    },
                    "title": {
                        "fragmenter": "none",
                        "matched_fields": [
                            "title",
                            "title.plain"
                        ],
                        "number_of_fragments": 1,
                        "type": "experimental"
                    }
                },
                "highlight_query": {
                    "query_string": {
                        "allow_leading_wildcard": true,
                        "auto_generate_phrase_queries": true,
                        "default_operator": "AND",
                        "fields": [
                            "auxiliary_text.plain^0.5",
                            "auxiliary_text^0.25",
                            "category.plain^8",
                            "category^4",
                            "heading.plain^5",
                            "heading^2.5",
                            "opening_text.plain^3",
                            "opening_text^1.5",
                            "redirect.title.plain^15",
                            "redirect.title^7.5",
                            "text.plain^1",
                            "text^0.5",
                            "title.plain^20",
                            "title^10"
                        ],
                        "fuzzy_prefix_length": 2,
                        "max_determinized_states": 500,
                        "phrase_slop": 1,
                        "query": "PreferRecent First OR Second OR Third",
                        "rewrite": "top_terms_blended_freqs_1024"
                    }
                },
                "post_tags": [
                    "<\/span>"
                ],
                "pre_tags": [
                    "<span class=\"searchmatch\">"
                ]
            },
>>>>>>> e393c3e4
            "query": {
                "bool": {
                    "filter": [
                        {
                            "terms": {
                                "namespace": [
                                    0,
                                    1,
                                    2,
                                    3
                                ]
                            }
                        }
                    ],
                    "minimum_number_should_match": 1,
                    "should": [
                        {
                            "multi_match": {
                                "fields": [
                                    "all_near_match^2"
                                ],
                                "query": "PreferRecent First OR Second OR Third"
                            }
                        },
                        {
                            "query_string": {
                                "allow_leading_wildcard": true,
                                "auto_generate_phrase_queries": true,
                                "default_operator": "AND",
                                "fields": [
                                    "all.plain^1",
                                    "all^0.5"
                                ],
                                "fuzzy_prefix_length": 2,
                                "max_determinized_states": 500,
                                "phrase_slop": 0,
                                "query": "PreferRecent First OR Second OR Third",
                                "rewrite": "top_terms_blended_freqs_1024"
                            }
                        }
                    ]
                }
            },
            "rescore": [
                {
                    "query": {
                        "query_weight": 1,
                        "rescore_query": {
                            "function_score": {
                                "functions": [
                                    {
                                        "field_value_factor": {
                                            "field": "incoming_links",
                                            "missing": 0,
                                            "modifier": "log2p"
                                        }
                                    },
                                    {
                                        "filter": {
                                            "terms": {
                                                "namespace": [
                                                    1
                                                ]
                                            }
                                        },
                                        "weight": "0.25"
                                    },
                                    {
                                        "filter": {
                                            "terms": {
                                                "namespace": [
                                                    2
                                                ]
                                            }
                                        },
                                        "weight": "0.05"
                                    },
                                    {
                                        "filter": {
                                            "terms": {
                                                "namespace": [
                                                    3
                                                ]
                                            }
                                        },
                                        "weight": "0.0125"
                                    },
                                    {
                                        "script_score": {
                                            "script": {
                                                "inline": "exp(decayConstant * (doc['timestamp'].value - now)) * decayPortion + nonDecayPortion",
                                                "lang": "expression",
                                                "params": {
                                                    "decayConstant": 8.0225368120364e-5,
                                                    "decayPortion": 0.99,
                                                    "nonDecayPortion": 0.01,
                                                    "now": 1468084245000
                                                }
                                            }
                                        },
                                        "weight": 1
                                    }
                                ]
                            }
                        },
                        "rescore_query_weight": 1,
                        "score_mode": "multiply"
                    },
                    "window_size": 8192
                }
            ],
            "size": 5,
            "stats": [
                "full_text",
                "full_text_querystring",
                "prefer-recent",
                "query_string"
            ],
            "stored_fields": []
        }
    },
    {
        "description": "full_text search for 'prefer-recent:.99,.0001 PreferRecent First OR Second OR Third'",
        "options": {
            "search_type": "dfs_query_then_fetch",
            "timeout": "20s"
        },
        "params": {
            "search_type": "dfs_query_then_fetch",
            "timeout": "20s"
        },
        "path": "itwiktionary\/page\/_search",
        "query": {
            "_source": [
                "namespace",
                "namespace_text",
                "redirect.*",
                "text_bytes",
                "timestamp",
                "title",
                "wiki"
            ],
<<<<<<< HEAD
=======
            "fields": "text.word_count",
            "highlight": {
                "fields": {
                    "auxiliary_text": {
                        "fragment_size": 150,
                        "fragmenter": "scan",
                        "matched_fields": [
                            "auxiliary_text",
                            "auxiliary_text.plain"
                        ],
                        "number_of_fragments": 1,
                        "options": {
                            "boost_before": {
                                "20": 2,
                                "50": 1.8,
                                "200": 1.5,
                                "1000": 1.2
                            },
                            "max_fragments_scored": 5000,
                            "skip_if_last_matched": true,
                            "top_scoring": true
                        },
                        "type": "experimental"
                    },
                    "category": {
                        "fragmenter": "none",
                        "matched_fields": [
                            "category",
                            "category.plain"
                        ],
                        "number_of_fragments": 1,
                        "options": {
                            "skip_if_last_matched": true
                        },
                        "order": "score",
                        "type": "experimental"
                    },
                    "heading": {
                        "fragmenter": "none",
                        "matched_fields": [
                            "heading",
                            "heading.plain"
                        ],
                        "number_of_fragments": 1,
                        "options": {
                            "skip_if_last_matched": true
                        },
                        "order": "score",
                        "type": "experimental"
                    },
                    "redirect.title": {
                        "fragmenter": "none",
                        "matched_fields": [
                            "redirect.title",
                            "redirect.title.plain"
                        ],
                        "number_of_fragments": 1,
                        "options": {
                            "skip_if_last_matched": true
                        },
                        "order": "score",
                        "type": "experimental"
                    },
                    "text": {
                        "fragment_size": 150,
                        "fragmenter": "scan",
                        "matched_fields": [
                            "text",
                            "text.plain"
                        ],
                        "no_match_size": 150,
                        "number_of_fragments": 1,
                        "options": {
                            "boost_before": {
                                "20": 2,
                                "50": 1.8,
                                "200": 1.5,
                                "1000": 1.2
                            },
                            "max_fragments_scored": 5000,
                            "top_scoring": true
                        },
                        "type": "experimental"
                    },
                    "title": {
                        "fragmenter": "none",
                        "matched_fields": [
                            "title",
                            "title.plain"
                        ],
                        "number_of_fragments": 1,
                        "type": "experimental"
                    }
                },
                "highlight_query": {
                    "query_string": {
                        "allow_leading_wildcard": true,
                        "auto_generate_phrase_queries": true,
                        "default_operator": "AND",
                        "fields": [
                            "auxiliary_text.plain^0.5",
                            "auxiliary_text^0.25",
                            "category.plain^8",
                            "category^4",
                            "heading.plain^5",
                            "heading^2.5",
                            "opening_text.plain^3",
                            "opening_text^1.5",
                            "redirect.title.plain^15",
                            "redirect.title^7.5",
                            "text.plain^1",
                            "text^0.5",
                            "title.plain^20",
                            "title^10"
                        ],
                        "fuzzy_prefix_length": 2,
                        "max_determinized_states": 500,
                        "phrase_slop": 1,
                        "query": "PreferRecent First OR Second OR Third",
                        "rewrite": "top_terms_blended_freqs_1024"
                    }
                },
                "post_tags": [
                    "<\/span>"
                ],
                "pre_tags": [
                    "<span class=\"searchmatch\">"
                ]
            },
>>>>>>> e393c3e4
            "query": {
                "bool": {
                    "filter": [
                        {
                            "terms": {
                                "namespace": [
                                    0,
                                    1,
                                    2,
                                    3
                                ]
                            }
                        }
                    ],
                    "minimum_number_should_match": 1,
                    "should": [
                        {
                            "multi_match": {
                                "fields": [
                                    "all_near_match^2"
                                ],
                                "query": "PreferRecent First OR Second OR Third"
                            }
                        },
                        {
                            "query_string": {
                                "allow_leading_wildcard": true,
                                "auto_generate_phrase_queries": true,
                                "default_operator": "AND",
                                "fields": [
                                    "all.plain^1",
                                    "all^0.5"
                                ],
                                "fuzzy_prefix_length": 2,
                                "max_determinized_states": 500,
                                "phrase_slop": 0,
                                "query": "PreferRecent First OR Second OR Third",
                                "rewrite": "top_terms_blended_freqs_1024"
                            }
                        }
                    ]
                }
            },
            "rescore": [
                {
                    "query": {
                        "query_weight": 1,
                        "rescore_query": {
                            "function_score": {
                                "functions": [
                                    {
                                        "field_value_factor": {
                                            "field": "incoming_links",
                                            "missing": 0,
                                            "modifier": "log2p"
                                        }
                                    },
                                    {
                                        "filter": {
                                            "terms": {
                                                "namespace": [
                                                    1
                                                ]
                                            }
                                        },
                                        "weight": "0.25"
                                    },
                                    {
                                        "filter": {
                                            "terms": {
                                                "namespace": [
                                                    2
                                                ]
                                            }
                                        },
                                        "weight": "0.05"
                                    },
                                    {
                                        "filter": {
                                            "terms": {
                                                "namespace": [
                                                    3
                                                ]
                                            }
                                        },
                                        "weight": "0.0125"
                                    },
                                    {
                                        "script_score": {
                                            "script": {
                                                "inline": "exp(decayConstant * (doc['timestamp'].value - now)) * decayPortion + nonDecayPortion",
                                                "lang": "expression",
                                                "params": {
                                                    "decayConstant": 8.0225368120364e-5,
                                                    "decayPortion": 0.99,
                                                    "nonDecayPortion": 0.01,
                                                    "now": 1468084245000
                                                }
                                            }
                                        },
                                        "weight": 1
                                    }
                                ]
                            }
                        },
                        "rescore_query_weight": 1,
                        "score_mode": "multiply"
                    },
                    "window_size": 8192
                }
            ],
            "size": 5,
            "stats": [
                "full_text",
                "full_text_querystring",
                "prefer-recent",
                "query_string"
            ],
            "stored_fields": []
        }
    },
    {
        "description": "full_text search for 'prefer-recent:.99,.0001 PreferRecent First OR Second OR Third'",
        "options": {
            "search_type": "dfs_query_then_fetch",
            "timeout": "20s"
        },
        "params": {
            "search_type": "dfs_query_then_fetch",
            "timeout": "20s"
        },
        "path": "wiki\/page\/_search",
        "query": {
            "_source": [
                "namespace",
                "namespace_text",
                "redirect.*",
                "text_bytes",
                "timestamp",
                "title",
                "wiki"
            ],
            "highlight": {
                "fields": {
                    "auxiliary_text": {
                        "fragment_size": 150,
                        "fragmenter": "scan",
                        "matched_fields": [
                            "auxiliary_text",
                            "auxiliary_text.plain"
                        ],
                        "number_of_fragments": 1,
                        "options": {
                            "boost_before": {
                                "20": 2,
                                "50": 1.8,
                                "200": 1.5,
                                "1000": 1.2
                            },
                            "max_fragments_scored": 5000,
                            "skip_if_last_matched": true,
                            "top_scoring": true
                        },
                        "type": "experimental"
                    },
                    "category": {
                        "fragmenter": "none",
                        "matched_fields": [
                            "category",
                            "category.plain"
                        ],
                        "number_of_fragments": 1,
                        "options": {
                            "skip_if_last_matched": true
                        },
                        "order": "score",
                        "type": "experimental"
                    },
                    "heading": {
                        "fragmenter": "none",
                        "matched_fields": [
                            "heading",
                            "heading.plain"
                        ],
                        "number_of_fragments": 1,
                        "options": {
                            "skip_if_last_matched": true
                        },
                        "order": "score",
                        "type": "experimental"
                    },
                    "redirect.title": {
                        "fragmenter": "none",
                        "matched_fields": [
                            "redirect.title",
                            "redirect.title.plain"
                        ],
                        "number_of_fragments": 1,
                        "options": {
                            "skip_if_last_matched": true
                        },
                        "order": "score",
                        "type": "experimental"
                    },
                    "text": {
                        "fragment_size": 150,
                        "fragmenter": "scan",
                        "matched_fields": [
                            "text",
                            "text.plain"
                        ],
                        "no_match_size": 150,
                        "number_of_fragments": 1,
                        "options": {
                            "boost_before": {
                                "20": 2,
                                "50": 1.8,
                                "200": 1.5,
                                "1000": 1.2
                            },
                            "max_fragments_scored": 5000,
                            "top_scoring": true
                        },
                        "type": "experimental"
                    },
                    "title": {
                        "fragmenter": "none",
                        "matched_fields": [
                            "title",
                            "title.plain"
                        ],
                        "number_of_fragments": 1,
                        "type": "experimental"
                    }
                },
                "highlight_query": {
                    "query_string": {
                        "allow_leading_wildcard": true,
                        "auto_generate_phrase_queries": true,
                        "default_operator": "AND",
                        "fields": [
                            "auxiliary_text.plain^0.5",
                            "auxiliary_text^0.25",
                            "category.plain^8",
                            "category^4",
                            "heading.plain^5",
                            "heading^2.5",
                            "opening_text.plain^3",
                            "opening_text^1.5",
                            "redirect.title.plain^15",
                            "redirect.title^7.5",
                            "text.plain^1",
                            "text^0.5",
                            "title.plain^20",
                            "title^10"
                        ],
                        "fuzzy_prefix_length": 2,
                        "max_determinized_states": 500,
                        "phrase_slop": 1,
                        "query": "PreferRecent First OR Second OR Third",
                        "rewrite": "top_terms_blended_freqs_1024"
                    }
                },
                "post_tags": [
                    "<\/span>"
                ],
                "pre_tags": [
                    "<span class=\"searchmatch\">"
                ]
            },
            "query": {
                "bool": {
                    "filter": [
                        {
                            "terms": {
                                "namespace": [
                                    0,
                                    1,
                                    2,
                                    3
                                ]
                            }
                        }
                    ],
                    "minimum_number_should_match": 1,
                    "should": [
                        {
                            "multi_match": {
                                "fields": [
                                    "all_near_match^2"
                                ],
                                "query": "PreferRecent First OR Second OR Third"
                            }
                        },
                        {
                            "query_string": {
                                "allow_leading_wildcard": true,
                                "auto_generate_phrase_queries": true,
                                "default_operator": "AND",
                                "fields": [
                                    "all.plain^1",
                                    "all^0.5"
                                ],
                                "fuzzy_prefix_length": 2,
                                "max_determinized_states": 500,
                                "phrase_slop": 0,
                                "query": "PreferRecent First OR Second OR Third",
                                "rewrite": "top_terms_blended_freqs_1024"
                            }
                        }
                    ]
                }
            },
            "rescore": [
                {
                    "query": {
                        "query_weight": 1,
                        "rescore_query": {
                            "function_score": {
                                "functions": [
                                    {
                                        "field_value_factor": {
                                            "field": "incoming_links",
                                            "missing": 0,
                                            "modifier": "log2p"
                                        }
                                    },
                                    {
                                        "filter": {
                                            "terms": {
                                                "namespace": [
                                                    1
                                                ]
                                            }
                                        },
                                        "weight": "0.25"
                                    },
                                    {
                                        "filter": {
                                            "terms": {
                                                "namespace": [
                                                    2
                                                ]
                                            }
                                        },
                                        "weight": "0.05"
                                    },
                                    {
                                        "filter": {
                                            "terms": {
                                                "namespace": [
                                                    3
                                                ]
                                            }
                                        },
                                        "weight": "0.0125"
                                    },
                                    {
                                        "script_score": {
                                            "script": {
                                                "inline": "exp(decayConstant * (doc['timestamp'].value - now)) * decayPortion + nonDecayPortion",
                                                "lang": "expression",
                                                "params": {
                                                    "decayConstant": 8.0225368120364e-5,
                                                    "decayPortion": 0.99,
                                                    "nonDecayPortion": 0.01,
                                                    "now": 1468084245000
                                                }
                                            }
                                        },
                                        "weight": 1
                                    }
                                ]
                            }
                        },
                        "rescore_query_weight": 1,
                        "score_mode": "multiply"
                    },
                    "window_size": 8192
                }
            ],
            "size": 20,
            "stats": [
                "full_text",
                "full_text_querystring",
                "prefer-recent",
                "query_string"
            ],
            "stored_fields": [
                "text.word_count"
            ]
        }
    }
]<|MERGE_RESOLUTION|>--- conflicted
+++ resolved
@@ -20,9 +20,6 @@
                 "title",
                 "wiki"
             ],
-<<<<<<< HEAD
-=======
-            "fields": "text.word_count",
             "highlight": {
                 "fields": {
                     "auxiliary_text": {
@@ -151,7 +148,6 @@
                     "<span class=\"searchmatch\">"
                 ]
             },
->>>>>>> e393c3e4
             "query": {
                 "bool": {
                     "filter": [
@@ -270,7 +266,9 @@
                 "prefer-recent",
                 "query_string"
             ],
-            "stored_fields": []
+            "stored_fields": [
+                "text.word_count"
+            ]
         }
     },
     {
@@ -294,9 +292,6 @@
                 "title",
                 "wiki"
             ],
-<<<<<<< HEAD
-=======
-            "fields": "text.word_count",
             "highlight": {
                 "fields": {
                     "auxiliary_text": {
@@ -425,7 +420,6 @@
                     "<span class=\"searchmatch\">"
                 ]
             },
->>>>>>> e393c3e4
             "query": {
                 "bool": {
                     "filter": [
@@ -544,7 +538,9 @@
                 "prefer-recent",
                 "query_string"
             ],
-            "stored_fields": []
+            "stored_fields": [
+                "text.word_count"
+            ]
         }
     },
     {
