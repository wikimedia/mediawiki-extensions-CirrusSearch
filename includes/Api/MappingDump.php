<?php

namespace CirrusSearch\Api;

use CirrusSearch\SearchConfig;

/**
 * Dumps CirrusSearch mappings for easy viewing.
 *
 * This program is free software; you can redistribute it and/or modify
 * it under the terms of the GNU General Public License as published by
 * the Free Software Foundation; either version 2 of the License, or
 * (at your option) any later version.
 *
 * This program is distributed in the hope that it will be useful,
 * but WITHOUT ANY WARRANTY; without even the implied warranty of
 * MERCHANTABILITY or FITNESS FOR A PARTICULAR PURPOSE. See the
 * GNU General Public License for more details.
 *
 * You should have received a copy of the GNU General Public License along
 * with this program; if not, write to the Free Software Foundation, Inc.,
 * 51 Franklin Street, Fifth Floor, Boston, MA 02110-1301, USA.
 * http://www.gnu.org/copyleft/gpl.html
 */
class MappingDump extends \ApiBase {
	use ApiTrait;

	public function execute() {
		$conn = $this->getCirrusConnection();
		$indexPrefix = $this->getSearchConfig()->get( SearchConfig::INDEX_BASE_NAME );
		foreach ( $conn->getAllIndexTypes( null ) as $index ) {
			$mapping = $conn->getIndex( $indexPrefix, $index )->getMapping();
			$this->getResult()->addValue( null, $index, $mapping );
<<<<<<< HEAD
=======
			$type = key( $mapping );
			$this->getResult()->addPreserveKeysList( [ $index, $type ], '_all' );
>>>>>>> ff0d2c68
		}
	}

	public function getAllowedParams() {
		return [];
	}

	/**
	 * @deprecated since MediaWiki core 1.25
	 */
	public function getDescription() {
		return 'Dump of CirrusSearch mapping for this wiki.';
	}

	/**
	 * @see ApiBase::getExamplesMessages
	 * @return array
	 */
	protected function getExamplesMessages() {
		return [
			'action=cirrus-mapping-dump' =>
				'apihelp-cirrus-mapping-dump-example'
		];
	}

}<|MERGE_RESOLUTION|>--- conflicted
+++ resolved
@@ -31,11 +31,6 @@
 		foreach ( $conn->getAllIndexTypes( null ) as $index ) {
 			$mapping = $conn->getIndex( $indexPrefix, $index )->getMapping();
 			$this->getResult()->addValue( null, $index, $mapping );
-<<<<<<< HEAD
-=======
-			$type = key( $mapping );
-			$this->getResult()->addPreserveKeysList( [ $index, $type ], '_all' );
->>>>>>> ff0d2c68
 		}
 	}
 
