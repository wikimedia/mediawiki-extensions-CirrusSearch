<<<<<<< HEAD
{
    "description": "full_text search for 'foo inlanguage:ru,uk bar'",
    "options": {
        "search_type": "dfs_query_then_fetch",
        "timeout": "20s"
    },
    "params": {
        "search_type": "dfs_query_then_fetch",
        "timeout": "20s"
    },
    "query": {
        "_source": [
            "namespace",
            "namespace_text",
            "redirect.*",
            "text_bytes",
            "timestamp",
            "title",
            "wiki"
        ],
        "highlight": {
            "fields": {
                "auxiliary_text": {
                    "fragment_size": 150,
                    "fragmenter": "scan",
                    "matched_fields": [
                        "auxiliary_text",
                        "auxiliary_text.plain"
                    ],
                    "number_of_fragments": 1,
                    "options": {
                        "boost_before": {
                            "20": 2,
                            "50": 1.8,
                            "200": 1.5,
                            "1000": 1.2
                        },
                        "max_fragments_scored": 5000,
                        "skip_if_last_matched": true,
                        "top_scoring": true
                    },
                    "type": "experimental"
                },
                "category": {
                    "fragmenter": "none",
                    "matched_fields": [
                        "category",
                        "category.plain"
                    ],
                    "number_of_fragments": 1,
                    "options": {
                        "skip_if_last_matched": true
                    },
                    "order": "score",
                    "type": "experimental"
                },
                "heading": {
                    "fragmenter": "none",
                    "matched_fields": [
                        "heading",
                        "heading.plain"
                    ],
                    "number_of_fragments": 1,
                    "options": {
                        "skip_if_last_matched": true
                    },
                    "order": "score",
                    "type": "experimental"
                },
                "redirect.title": {
                    "fragmenter": "none",
                    "matched_fields": [
                        "redirect.title",
                        "redirect.title.plain"
                    ],
                    "number_of_fragments": 1,
                    "options": {
                        "skip_if_last_matched": true
                    },
                    "order": "score",
                    "type": "experimental"
                },
                "text": {
                    "fragment_size": 150,
                    "fragmenter": "scan",
                    "matched_fields": [
                        "text",
                        "text.plain"
=======
[
    {
        "description": "full_text search for 'foo inlanguage:ru,uk bar'",
        "options": {
            "search_type": "dfs_query_then_fetch",
            "timeout": "20s"
        },
        "params": {
            "search_type": "dfs_query_then_fetch",
            "timeout": "20s"
        },
        "path": "itwikibooks\/page\/_search",
        "query": {
            "_source": [
                "namespace",
                "namespace_text",
                "title",
                "wiki"
            ],
            "fields": false,
            "query": {
                "bool": {
                    "filter": [
                        {
                            "bool": {
                                "must": [
                                    {
                                        "bool": {
                                            "should": [
                                                {
                                                    "match": {
                                                        "language": {
                                                            "query": "ru"
                                                        }
                                                    }
                                                },
                                                {
                                                    "match": {
                                                        "language": {
                                                            "query": "uk"
                                                        }
                                                    }
                                                }
                                            ]
                                        }
                                    },
                                    {
                                        "terms": {
                                            "namespace": [
                                                0,
                                                1,
                                                2,
                                                3
                                            ]
                                        }
                                    }
                                ]
                            }
                        }
>>>>>>> e6133967
                    ],
                    "minimum_number_should_match": 1,
                    "should": [
                        {
                            "bool": {
                                "disable_coord": true,
                                "filter": [
                                    {
                                        "bool": {
                                            "should": [
                                                {
                                                    "match": {
                                                        "all": {
                                                            "operator": "AND",
                                                            "query": "foo bar"
                                                        }
                                                    }
                                                },
                                                {
                                                    "match": {
                                                        "all.plain": {
                                                            "operator": "AND",
                                                            "query": "foo bar"
                                                        }
                                                    }
                                                }
                                            ]
                                        }
                                    }
                                ],
                                "should": [
                                    {
                                        "dis_max": {
                                            "queries": [
                                                {
                                                    "multi_match": {
                                                        "boost": 0.4,
                                                        "fields": [
                                                            "text.plain^1",
                                                            "text^0.3"
                                                        ],
                                                        "minimum_should_match": "1",
                                                        "query": "foo bar",
                                                        "type": "most_fields"
                                                    }
                                                },
                                                {
                                                    "multi_match": {
                                                        "boost": 0.5,
                                                        "fields": [
                                                            "opening_text.plain^1",
                                                            "opening_text^0.3"
                                                        ],
                                                        "minimum_should_match": "1",
                                                        "query": "foo bar",
                                                        "type": "most_fields"
                                                    }
                                                }
                                            ],
                                            "tie_breaker": 0.2
                                        }
                                    },
                                    {
                                        "dis_max": {
                                            "queries": [
                                                {
                                                    "multi_match": {
                                                        "boost": 2,
                                                        "fields": [
                                                            "redirect.title.plain^1",
                                                            "redirect.title^0.3"
                                                        ],
                                                        "minimum_should_match": "1",
                                                        "query": "foo bar",
                                                        "type": "most_fields"
                                                    }
                                                },
                                                {
                                                    "multi_match": {
                                                        "boost": 2.1,
                                                        "fields": [
                                                            "suggest"
                                                        ],
                                                        "minimum_should_match": "1",
                                                        "query": "foo bar",
                                                        "type": "most_fields"
                                                    }
                                                }
                                            ]
                                        }
                                    },
                                    {
                                        "multi_match": {
                                            "boost": 0.2,
                                            "fields": [
                                                "auxiliary_text.plain^1",
                                                "auxiliary_text^0.3"
                                            ],
                                            "minimum_should_match": "1",
                                            "query": "foo bar",
                                            "type": "most_fields"
                                        }
                                    },
                                    {
                                        "multi_match": {
                                            "boost": 0.2,
                                            "fields": [
                                                "file_text.plain^1",
                                                "file_text^0.3"
                                            ],
                                            "minimum_should_match": "1",
                                            "query": "foo bar",
                                            "type": "most_fields"
                                        }
                                    },
                                    {
                                        "multi_match": {
                                            "boost": 1.3,
                                            "fields": [
                                                "heading.plain^1",
                                                "heading^0.3"
                                            ],
                                            "minimum_should_match": "1",
                                            "query": "foo bar",
                                            "type": "most_fields"
                                        }
                                    },
                                    {
                                        "multi_match": {
                                            "boost": 1.8,
                                            "fields": [
                                                "category.plain^1",
                                                "category^0.3"
                                            ],
                                            "minimum_should_match": "1",
                                            "query": "foo bar",
                                            "type": "most_fields"
                                        }
                                    },
                                    {
                                        "multi_match": {
                                            "boost": 2.3,
                                            "fields": [
                                                "title.plain^1",
                                                "title^0.3"
                                            ],
                                            "minimum_should_match": "1",
                                            "query": "foo bar",
                                            "type": "most_fields"
                                        }
                                    }
                                ]
                            }
                        },
                        {
                            "multi_match": {
                                "fields": [
                                    "all_near_match^2"
                                ],
                                "query": "foo bar"
                            }
                        }
                    ]
                }
            },
            "rescore": [
                {
                    "query": {
                        "query_weight": 1,
                        "rescore_query": {
                            "function_score": {
                                "functions": [
                                    {
                                        "field_value_factor": {
                                            "field": "incoming_links",
                                            "missing": 0,
                                            "modifier": "log2p"
                                        }
                                    },
                                    {
                                        "filter": {
                                            "terms": {
                                                "namespace": [
                                                    1
                                                ]
                                            }
                                        },
                                        "weight": "0.25"
                                    },
                                    {
                                        "filter": {
                                            "terms": {
                                                "namespace": [
                                                    2
                                                ]
                                            }
                                        },
                                        "weight": "0.05"
                                    },
                                    {
                                        "filter": {
                                            "terms": {
                                                "namespace": [
                                                    3
                                                ]
                                            }
                                        },
                                        "weight": "0.0125"
                                    }
                                ]
                            }
                        },
                        "rescore_query_weight": 1,
                        "score_mode": "multiply"
                    },
                    "window_size": 8192
                }
            ],
            "size": 5,
            "stats": [
                "full_text",
                "full_text_simple_match",
                "inlanguage"
            ]
        }
    },
    {
        "description": "full_text search for 'foo inlanguage:ru,uk bar'",
        "options": {
            "search_type": "dfs_query_then_fetch",
            "timeout": "20s"
        },
        "params": {
            "search_type": "dfs_query_then_fetch",
            "timeout": "20s"
        },
        "path": "itwiktionary\/page\/_search",
        "query": {
            "_source": [
                "namespace",
                "namespace_text",
                "title",
                "wiki"
            ],
            "fields": false,
            "query": {
                "bool": {
                    "filter": [
                        {
                            "bool": {
                                "must": [
                                    {
                                        "bool": {
                                            "should": [
                                                {
                                                    "match": {
                                                        "language": {
                                                            "query": "ru"
                                                        }
                                                    }
                                                },
                                                {
                                                    "match": {
                                                        "language": {
                                                            "query": "uk"
                                                        }
                                                    }
                                                }
                                            ]
                                        }
                                    },
                                    {
                                        "terms": {
                                            "namespace": [
                                                0,
                                                1,
                                                2,
                                                3
                                            ]
                                        }
                                    }
                                ]
                            }
                        }
                    ],
                    "minimum_number_should_match": 1,
                    "should": [
                        {
                            "bool": {
                                "disable_coord": true,
                                "filter": [
                                    {
                                        "bool": {
                                            "should": [
                                                {
                                                    "match": {
                                                        "all": {
                                                            "operator": "AND",
                                                            "query": "foo bar"
                                                        }
                                                    }
                                                },
                                                {
                                                    "match": {
                                                        "all.plain": {
                                                            "operator": "AND",
                                                            "query": "foo bar"
                                                        }
                                                    }
                                                }
                                            ]
                                        }
                                    }
                                ],
                                "should": [
                                    {
                                        "dis_max": {
                                            "queries": [
                                                {
                                                    "multi_match": {
                                                        "boost": 0.4,
                                                        "fields": [
                                                            "text.plain^1",
                                                            "text^0.3"
                                                        ],
                                                        "minimum_should_match": "1",
                                                        "query": "foo bar",
                                                        "type": "most_fields"
                                                    }
                                                },
                                                {
                                                    "multi_match": {
                                                        "boost": 0.5,
                                                        "fields": [
                                                            "opening_text.plain^1",
                                                            "opening_text^0.3"
                                                        ],
                                                        "minimum_should_match": "1",
                                                        "query": "foo bar",
                                                        "type": "most_fields"
                                                    }
                                                }
                                            ],
                                            "tie_breaker": 0.2
                                        }
                                    },
                                    {
                                        "dis_max": {
                                            "queries": [
                                                {
                                                    "multi_match": {
                                                        "boost": 2,
                                                        "fields": [
                                                            "redirect.title.plain^1",
                                                            "redirect.title^0.3"
                                                        ],
                                                        "minimum_should_match": "1",
                                                        "query": "foo bar",
                                                        "type": "most_fields"
                                                    }
                                                },
                                                {
                                                    "multi_match": {
                                                        "boost": 2.1,
                                                        "fields": [
                                                            "suggest"
                                                        ],
                                                        "minimum_should_match": "1",
                                                        "query": "foo bar",
                                                        "type": "most_fields"
                                                    }
                                                }
                                            ]
                                        }
                                    },
                                    {
                                        "multi_match": {
                                            "boost": 0.2,
                                            "fields": [
                                                "auxiliary_text.plain^1",
                                                "auxiliary_text^0.3"
                                            ],
                                            "minimum_should_match": "1",
                                            "query": "foo bar",
                                            "type": "most_fields"
                                        }
                                    },
                                    {
                                        "multi_match": {
                                            "boost": 0.2,
                                            "fields": [
                                                "file_text.plain^1",
                                                "file_text^0.3"
                                            ],
                                            "minimum_should_match": "1",
                                            "query": "foo bar",
                                            "type": "most_fields"
                                        }
                                    },
                                    {
                                        "multi_match": {
                                            "boost": 1.3,
                                            "fields": [
                                                "heading.plain^1",
                                                "heading^0.3"
                                            ],
                                            "minimum_should_match": "1",
                                            "query": "foo bar",
                                            "type": "most_fields"
                                        }
                                    },
                                    {
                                        "multi_match": {
                                            "boost": 1.8,
                                            "fields": [
                                                "category.plain^1",
                                                "category^0.3"
                                            ],
                                            "minimum_should_match": "1",
                                            "query": "foo bar",
                                            "type": "most_fields"
                                        }
                                    },
                                    {
                                        "multi_match": {
                                            "boost": 2.3,
                                            "fields": [
                                                "title.plain^1",
                                                "title^0.3"
                                            ],
                                            "minimum_should_match": "1",
                                            "query": "foo bar",
                                            "type": "most_fields"
                                        }
                                    }
<<<<<<< HEAD
                                },
                                {
                                    "dis_max": {
                                        "queries": [
                                            {
                                                "multi_match": {
                                                    "boost": 1.05,
                                                    "fields": [
                                                        "suggest"
                                                    ],
                                                    "minimum_should_match": "1",
                                                    "query": "foo bar",
                                                    "type": "most_fields"
                                                }
                                            },
                                            {
                                                "multi_match": {
                                                    "boost": 2,
                                                    "fields": [
                                                        "redirect.title.plain^1",
                                                        "redirect.title^0.3"
                                                    ],
                                                    "minimum_should_match": "1",
                                                    "query": "foo bar",
                                                    "type": "most_fields"
                                                }
=======
                                ]
                            }
                        },
                        {
                            "multi_match": {
                                "fields": [
                                    "all_near_match^2"
                                ],
                                "query": "foo bar"
                            }
                        }
                    ]
                }
            },
            "rescore": [
                {
                    "query": {
                        "query_weight": 1,
                        "rescore_query": {
                            "function_score": {
                                "functions": [
                                    {
                                        "field_value_factor": {
                                            "field": "incoming_links",
                                            "missing": 0,
                                            "modifier": "log2p"
                                        }
                                    },
                                    {
                                        "filter": {
                                            "terms": {
                                                "namespace": [
                                                    1
                                                ]
>>>>>>> e6133967
                                            }
                                        },
                                        "weight": "0.25"
                                    },
                                    {
                                        "filter": {
                                            "terms": {
                                                "namespace": [
                                                    2
                                                ]
                                            }
                                        },
                                        "weight": "0.05"
                                    },
                                    {
                                        "filter": {
                                            "terms": {
                                                "namespace": [
                                                    3
                                                ]
                                            }
                                        },
                                        "weight": "0.0125"
                                    }
                                ]
                            }
                        },
                        "rescore_query_weight": 1,
                        "score_mode": "multiply"
                    },
                    "window_size": 8192
                }
            ],
            "size": 5,
            "stats": [
                "full_text",
                "full_text_simple_match",
                "inlanguage"
            ]
        }
    },
    {
        "description": "full_text search for 'foo inlanguage:ru,uk bar'",
        "options": {
            "search_type": "dfs_query_then_fetch",
            "timeout": "20s"
        },
        "params": {
            "search_type": "dfs_query_then_fetch",
            "timeout": "20s"
        },
        "path": "wiki\/page\/_search",
        "query": {
            "_source": [
                "namespace",
                "namespace_text",
                "redirect.*",
                "text_bytes",
                "timestamp",
                "title",
                "wiki"
            ],
            "fields": "text.word_count",
            "highlight": {
                "fields": {
                    "auxiliary_text": {
                        "fragment_size": 150,
                        "fragmenter": "scan",
                        "matched_fields": [
                            "auxiliary_text",
                            "auxiliary_text.plain"
                        ],
                        "number_of_fragments": 1,
                        "options": {
                            "boost_before": {
                                "20": 2,
                                "50": 1.8,
                                "200": 1.5,
                                "1000": 1.2
                            },
                            "max_fragments_scored": 5000,
                            "skip_if_last_matched": true,
                            "top_scoring": true
                        },
                        "type": "experimental"
                    },
                    "category": {
                        "fragmenter": "none",
                        "matched_fields": [
                            "category",
                            "category.plain"
                        ],
                        "number_of_fragments": 1,
                        "options": {
                            "skip_if_last_matched": true
                        },
                        "order": "score",
                        "type": "experimental"
                    },
                    "heading": {
                        "fragmenter": "none",
                        "matched_fields": [
                            "heading",
                            "heading.plain"
                        ],
                        "number_of_fragments": 1,
                        "options": {
                            "skip_if_last_matched": true
                        },
                        "order": "score",
                        "type": "experimental"
                    },
                    "redirect.title": {
                        "fragmenter": "none",
                        "matched_fields": [
                            "redirect.title",
                            "redirect.title.plain"
                        ],
                        "number_of_fragments": 1,
                        "options": {
                            "skip_if_last_matched": true
                        },
                        "order": "score",
                        "type": "experimental"
                    },
                    "text": {
                        "fragment_size": 150,
                        "fragmenter": "scan",
                        "matched_fields": [
                            "text",
                            "text.plain"
                        ],
                        "no_match_size": 150,
                        "number_of_fragments": 1,
                        "options": {
                            "boost_before": {
                                "20": 2,
                                "50": 1.8,
                                "200": 1.5,
                                "1000": 1.2
                            },
                            "max_fragments_scored": 5000,
                            "top_scoring": true
                        },
                        "type": "experimental"
                    },
                    "title": {
                        "fragmenter": "none",
                        "matched_fields": [
                            "title",
                            "title.plain"
                        ],
                        "number_of_fragments": 1,
                        "type": "experimental"
                    }
                },
                "highlight_query": {
                    "query_string": {
                        "allow_leading_wildcard": true,
                        "auto_generate_phrase_queries": true,
                        "default_operator": "OR",
                        "fields": [
                            "auxiliary_text.plain^0.5",
                            "auxiliary_text^0.25",
                            "category.plain^8",
                            "category^4",
                            "heading.plain^5",
                            "heading^2.5",
                            "opening_text.plain^3",
                            "opening_text^1.5",
                            "redirect.title.plain^15",
                            "redirect.title^7.5",
                            "text.plain^1",
                            "text^0.5",
                            "title.plain^20",
                            "title^10"
                        ],
                        "fuzzy_prefix_length": 2,
                        "max_determinized_states": 500,
                        "phrase_slop": 1,
                        "query": "foo bar",
                        "rewrite": "top_terms_blended_freqs_1024"
                    }
                },
                "post_tags": [
                    "<\/span>"
                ],
                "pre_tags": [
                    "<span class=\"searchmatch\">"
                ]
            },
            "query": {
                "bool": {
                    "filter": [
                        {
                            "bool": {
                                "must": [
                                    {
                                        "bool": {
                                            "should": [
                                                {
                                                    "match": {
                                                        "language": {
                                                            "query": "ru"
                                                        }
                                                    }
                                                },
                                                {
                                                    "match": {
                                                        "language": {
                                                            "query": "uk"
                                                        }
                                                    }
                                                }
                                            ]
                                        }
                                    },
                                    {
                                        "terms": {
                                            "namespace": [
                                                0,
                                                1,
                                                2,
                                                3
                                            ]
                                        }
                                    }
                                ]
                            }
                        }
                    ],
                    "minimum_number_should_match": 1,
                    "should": [
                        {
                            "bool": {
                                "disable_coord": true,
                                "filter": [
                                    {
                                        "bool": {
                                            "should": [
                                                {
                                                    "match": {
                                                        "all": {
                                                            "operator": "AND",
                                                            "query": "foo bar"
                                                        }
                                                    }
                                                },
                                                {
                                                    "match": {
                                                        "all.plain": {
                                                            "operator": "AND",
                                                            "query": "foo bar"
                                                        }
                                                    }
                                                }
                                            ]
                                        }
                                    }
                                ],
                                "should": [
                                    {
                                        "dis_max": {
                                            "queries": [
                                                {
                                                    "multi_match": {
                                                        "boost": 0.4,
                                                        "fields": [
                                                            "text.plain^1",
                                                            "text^0.3"
                                                        ],
                                                        "minimum_should_match": "1",
                                                        "query": "foo bar",
                                                        "type": "most_fields"
                                                    }
                                                },
                                                {
                                                    "multi_match": {
                                                        "boost": 0.5,
                                                        "fields": [
                                                            "opening_text.plain^1",
                                                            "opening_text^0.3"
                                                        ],
                                                        "minimum_should_match": "1",
                                                        "query": "foo bar",
                                                        "type": "most_fields"
                                                    }
                                                }
                                            ],
                                            "tie_breaker": 0.2
                                        }
                                    },
                                    {
                                        "dis_max": {
                                            "queries": [
                                                {
                                                    "multi_match": {
                                                        "boost": 2,
                                                        "fields": [
                                                            "redirect.title.plain^1",
                                                            "redirect.title^0.3"
                                                        ],
                                                        "minimum_should_match": "1",
                                                        "query": "foo bar",
                                                        "type": "most_fields"
                                                    }
                                                },
                                                {
                                                    "multi_match": {
                                                        "boost": 2.1,
                                                        "fields": [
                                                            "suggest"
                                                        ],
                                                        "minimum_should_match": "1",
                                                        "query": "foo bar",
                                                        "type": "most_fields"
                                                    }
                                                }
                                            ]
                                        }
                                    },
<<<<<<< HEAD
                                    "weight": "0.0125"
                                }
                            ]
                        }
                    },
                    "rescore_query_weight": 1,
                    "score_mode": "multiply"
                },
                "window_size": 8192
            }
        ],
        "size": 20,
        "stats": [
            "full_text",
            "inlanguage",
            "suggest"
        ],
        "stored_fields": [
            "text.word_count"
        ],
        "suggest": {
            "suggest": {
                "phrase": {
                    "confidence": 2,
                    "direct_generator": [
                        {
                            "field": "suggest",
                            "max_term_freq": 0.5,
                            "min_doc_freq": 0,
                            "prefix_length": 2,
                            "suggest_mode": "always"
=======
                                    {
                                        "multi_match": {
                                            "boost": 0.2,
                                            "fields": [
                                                "auxiliary_text.plain^1",
                                                "auxiliary_text^0.3"
                                            ],
                                            "minimum_should_match": "1",
                                            "query": "foo bar",
                                            "type": "most_fields"
                                        }
                                    },
                                    {
                                        "multi_match": {
                                            "boost": 0.2,
                                            "fields": [
                                                "file_text.plain^1",
                                                "file_text^0.3"
                                            ],
                                            "minimum_should_match": "1",
                                            "query": "foo bar",
                                            "type": "most_fields"
                                        }
                                    },
                                    {
                                        "multi_match": {
                                            "boost": 1.3,
                                            "fields": [
                                                "heading.plain^1",
                                                "heading^0.3"
                                            ],
                                            "minimum_should_match": "1",
                                            "query": "foo bar",
                                            "type": "most_fields"
                                        }
                                    },
                                    {
                                        "multi_match": {
                                            "boost": 1.8,
                                            "fields": [
                                                "category.plain^1",
                                                "category^0.3"
                                            ],
                                            "minimum_should_match": "1",
                                            "query": "foo bar",
                                            "type": "most_fields"
                                        }
                                    },
                                    {
                                        "multi_match": {
                                            "boost": 2.3,
                                            "fields": [
                                                "title.plain^1",
                                                "title^0.3"
                                            ],
                                            "minimum_should_match": "1",
                                            "query": "foo bar",
                                            "type": "most_fields"
                                        }
                                    }
                                ]
                            }
>>>>>>> e6133967
                        },
                        {
                            "multi_match": {
                                "fields": [
                                    "all_near_match^2"
                                ],
                                "query": "foo bar"
                            }
                        }
                    ]
                }
            },
            "rescore": [
                {
                    "query": {
                        "query_weight": 1,
                        "rescore_query": {
                            "function_score": {
                                "functions": [
                                    {
                                        "field_value_factor": {
                                            "field": "incoming_links",
                                            "missing": 0,
                                            "modifier": "log2p"
                                        }
                                    },
                                    {
                                        "filter": {
                                            "terms": {
                                                "namespace": [
                                                    1
                                                ]
                                            }
                                        },
                                        "weight": "0.25"
                                    },
                                    {
                                        "filter": {
                                            "terms": {
                                                "namespace": [
                                                    2
                                                ]
                                            }
                                        },
                                        "weight": "0.05"
                                    },
                                    {
                                        "filter": {
                                            "terms": {
                                                "namespace": [
                                                    3
                                                ]
                                            }
                                        },
                                        "weight": "0.0125"
                                    }
                                ]
                            }
                        },
                        "rescore_query_weight": 1,
                        "score_mode": "multiply"
                    },
                    "window_size": 8192
                }
            ],
            "size": 20,
            "stats": [
                "full_text",
                "full_text_simple_match",
                "inlanguage",
                "suggest"
            ],
            "suggest": {
                "suggest": {
                    "phrase": {
                        "confidence": 2,
                        "direct_generator": [
                            {
                                "field": "suggest",
                                "max_term_freq": 0.5,
                                "min_doc_freq": 0,
                                "prefix_length": 2,
                                "suggest_mode": "always"
                            },
                            {
                                "field": "suggest.reverse",
                                "max_term_freq": 0.5,
                                "min_doc_freq": 0,
                                "post_filter": "token_reverse",
                                "pre_filter": "token_reverse",
                                "prefix_length": 2,
                                "suggest_mode": "always"
                            }
                        ],
                        "field": "suggest",
                        "highlight": {
                            "post_tag": "<\/em>",
                            "pre_tag": "<em>"
                        },
                        "max_errors": 2,
                        "real_word_error_likelihood": 0.95,
                        "size": 1,
                        "smoothing": {
                            "stupid_backoff": {
                                "discount": 0.4
                            }
                        }
                    }
                },
                "text": "foo bar"
            }
        }
    }
]<|MERGE_RESOLUTION|>--- conflicted
+++ resolved
@@ -1,93 +1,3 @@
-<<<<<<< HEAD
-{
-    "description": "full_text search for 'foo inlanguage:ru,uk bar'",
-    "options": {
-        "search_type": "dfs_query_then_fetch",
-        "timeout": "20s"
-    },
-    "params": {
-        "search_type": "dfs_query_then_fetch",
-        "timeout": "20s"
-    },
-    "query": {
-        "_source": [
-            "namespace",
-            "namespace_text",
-            "redirect.*",
-            "text_bytes",
-            "timestamp",
-            "title",
-            "wiki"
-        ],
-        "highlight": {
-            "fields": {
-                "auxiliary_text": {
-                    "fragment_size": 150,
-                    "fragmenter": "scan",
-                    "matched_fields": [
-                        "auxiliary_text",
-                        "auxiliary_text.plain"
-                    ],
-                    "number_of_fragments": 1,
-                    "options": {
-                        "boost_before": {
-                            "20": 2,
-                            "50": 1.8,
-                            "200": 1.5,
-                            "1000": 1.2
-                        },
-                        "max_fragments_scored": 5000,
-                        "skip_if_last_matched": true,
-                        "top_scoring": true
-                    },
-                    "type": "experimental"
-                },
-                "category": {
-                    "fragmenter": "none",
-                    "matched_fields": [
-                        "category",
-                        "category.plain"
-                    ],
-                    "number_of_fragments": 1,
-                    "options": {
-                        "skip_if_last_matched": true
-                    },
-                    "order": "score",
-                    "type": "experimental"
-                },
-                "heading": {
-                    "fragmenter": "none",
-                    "matched_fields": [
-                        "heading",
-                        "heading.plain"
-                    ],
-                    "number_of_fragments": 1,
-                    "options": {
-                        "skip_if_last_matched": true
-                    },
-                    "order": "score",
-                    "type": "experimental"
-                },
-                "redirect.title": {
-                    "fragmenter": "none",
-                    "matched_fields": [
-                        "redirect.title",
-                        "redirect.title.plain"
-                    ],
-                    "number_of_fragments": 1,
-                    "options": {
-                        "skip_if_last_matched": true
-                    },
-                    "order": "score",
-                    "type": "experimental"
-                },
-                "text": {
-                    "fragment_size": 150,
-                    "fragmenter": "scan",
-                    "matched_fields": [
-                        "text",
-                        "text.plain"
-=======
 [
     {
         "description": "full_text search for 'foo inlanguage:ru,uk bar'",
@@ -107,7 +17,6 @@
                 "title",
                 "wiki"
             ],
-            "fields": false,
             "query": {
                 "bool": {
                     "filter": [
@@ -147,7 +56,6 @@
                                 ]
                             }
                         }
->>>>>>> e6133967
                     ],
                     "minimum_number_should_match": 1,
                     "should": [
@@ -215,21 +123,21 @@
                                             "queries": [
                                                 {
                                                     "multi_match": {
+                                                        "boost": 1.05,
+                                                        "fields": [
+                                                            "suggest"
+                                                        ],
+                                                        "minimum_should_match": "1",
+                                                        "query": "foo bar",
+                                                        "type": "most_fields"
+                                                    }
+                                                },
+                                                {
+                                                    "multi_match": {
                                                         "boost": 2,
                                                         "fields": [
                                                             "redirect.title.plain^1",
                                                             "redirect.title^0.3"
-                                                        ],
-                                                        "minimum_should_match": "1",
-                                                        "query": "foo bar",
-                                                        "type": "most_fields"
-                                                    }
-                                                },
-                                                {
-                                                    "multi_match": {
-                                                        "boost": 2.1,
-                                                        "fields": [
-                                                            "suggest"
                                                         ],
                                                         "minimum_should_match": "1",
                                                         "query": "foo bar",
@@ -371,7 +279,8 @@
                 "full_text",
                 "full_text_simple_match",
                 "inlanguage"
-            ]
+            ],
+            "stored_fields": []
         }
     },
     {
@@ -392,7 +301,6 @@
                 "title",
                 "wiki"
             ],
-            "fields": false,
             "query": {
                 "bool": {
                     "filter": [
@@ -499,6 +407,17 @@
                                             "queries": [
                                                 {
                                                     "multi_match": {
+                                                        "boost": 1.05,
+                                                        "fields": [
+                                                            "suggest"
+                                                        ],
+                                                        "minimum_should_match": "1",
+                                                        "query": "foo bar",
+                                                        "type": "most_fields"
+                                                    }
+                                                },
+                                                {
+                                                    "multi_match": {
                                                         "boost": 2,
                                                         "fields": [
                                                             "redirect.title.plain^1",
@@ -508,17 +427,6 @@
                                                         "query": "foo bar",
                                                         "type": "most_fields"
                                                     }
-                                                },
-                                                {
-                                                    "multi_match": {
-                                                        "boost": 2.1,
-                                                        "fields": [
-                                                            "suggest"
-                                                        ],
-                                                        "minimum_should_match": "1",
-                                                        "query": "foo bar",
-                                                        "type": "most_fields"
-                                                    }
                                                 }
                                             ]
                                         }
@@ -583,34 +491,6 @@
                                             "type": "most_fields"
                                         }
                                     }
-<<<<<<< HEAD
-                                },
-                                {
-                                    "dis_max": {
-                                        "queries": [
-                                            {
-                                                "multi_match": {
-                                                    "boost": 1.05,
-                                                    "fields": [
-                                                        "suggest"
-                                                    ],
-                                                    "minimum_should_match": "1",
-                                                    "query": "foo bar",
-                                                    "type": "most_fields"
-                                                }
-                                            },
-                                            {
-                                                "multi_match": {
-                                                    "boost": 2,
-                                                    "fields": [
-                                                        "redirect.title.plain^1",
-                                                        "redirect.title^0.3"
-                                                    ],
-                                                    "minimum_should_match": "1",
-                                                    "query": "foo bar",
-                                                    "type": "most_fields"
-                                                }
-=======
                                 ]
                             }
                         },
@@ -645,7 +525,6 @@
                                                 "namespace": [
                                                     1
                                                 ]
->>>>>>> e6133967
                                             }
                                         },
                                         "weight": "0.25"
@@ -684,7 +563,8 @@
                 "full_text",
                 "full_text_simple_match",
                 "inlanguage"
-            ]
+            ],
+            "stored_fields": []
         }
     },
     {
@@ -708,7 +588,6 @@
                 "title",
                 "wiki"
             ],
-            "fields": "text.word_count",
             "highlight": {
                 "fields": {
                     "auxiliary_text": {
@@ -943,6 +822,17 @@
                                             "queries": [
                                                 {
                                                     "multi_match": {
+                                                        "boost": 1.05,
+                                                        "fields": [
+                                                            "suggest"
+                                                        ],
+                                                        "minimum_should_match": "1",
+                                                        "query": "foo bar",
+                                                        "type": "most_fields"
+                                                    }
+                                                },
+                                                {
+                                                    "multi_match": {
                                                         "boost": 2,
                                                         "fields": [
                                                             "redirect.title.plain^1",
@@ -952,54 +842,10 @@
                                                         "query": "foo bar",
                                                         "type": "most_fields"
                                                     }
-                                                },
-                                                {
-                                                    "multi_match": {
-                                                        "boost": 2.1,
-                                                        "fields": [
-                                                            "suggest"
-                                                        ],
-                                                        "minimum_should_match": "1",
-                                                        "query": "foo bar",
-                                                        "type": "most_fields"
-                                                    }
-                                                }
-                                            ]
-                                        }
-                                    },
-<<<<<<< HEAD
-                                    "weight": "0.0125"
-                                }
-                            ]
-                        }
-                    },
-                    "rescore_query_weight": 1,
-                    "score_mode": "multiply"
-                },
-                "window_size": 8192
-            }
-        ],
-        "size": 20,
-        "stats": [
-            "full_text",
-            "inlanguage",
-            "suggest"
-        ],
-        "stored_fields": [
-            "text.word_count"
-        ],
-        "suggest": {
-            "suggest": {
-                "phrase": {
-                    "confidence": 2,
-                    "direct_generator": [
-                        {
-                            "field": "suggest",
-                            "max_term_freq": 0.5,
-                            "min_doc_freq": 0,
-                            "prefix_length": 2,
-                            "suggest_mode": "always"
-=======
+                                                }
+                                            ]
+                                        }
+                                    },
                                     {
                                         "multi_match": {
                                             "boost": 0.2,
@@ -1062,7 +908,6 @@
                                     }
                                 ]
                             }
->>>>>>> e6133967
                         },
                         {
                             "multi_match": {
@@ -1134,6 +979,9 @@
                 "full_text_simple_match",
                 "inlanguage",
                 "suggest"
+            ],
+            "stored_fields": [
+                "text.word_count"
             ],
             "suggest": {
                 "suggest": {
