[
    {
        "description": "full_text search for 'foo inlanguage:ru,uk bar'",
        "options": {
            "search_type": "dfs_query_then_fetch",
            "timeout": "20s"
        },
        "params": {
            "search_type": "dfs_query_then_fetch",
            "timeout": "20s"
        },
        "path": "itwikibooks\/page\/_search",
        "query": {
            "_source": [
                "namespace",
                "namespace_text",
                "redirect.*",
                "text_bytes",
                "timestamp",
                "title",
                "wiki"
            ],
<<<<<<< HEAD
=======
            "fields": "text.word_count",
            "highlight": {
                "fields": {
                    "auxiliary_text": {
                        "fragment_size": 150,
                        "fragmenter": "scan",
                        "matched_fields": [
                            "auxiliary_text",
                            "auxiliary_text.plain"
                        ],
                        "number_of_fragments": 1,
                        "options": {
                            "boost_before": {
                                "20": 2,
                                "50": 1.8,
                                "200": 1.5,
                                "1000": 1.2
                            },
                            "max_fragments_scored": 5000,
                            "skip_if_last_matched": true,
                            "top_scoring": true
                        },
                        "type": "experimental"
                    },
                    "category": {
                        "fragmenter": "none",
                        "matched_fields": [
                            "category",
                            "category.plain"
                        ],
                        "number_of_fragments": 1,
                        "options": {
                            "skip_if_last_matched": true
                        },
                        "order": "score",
                        "type": "experimental"
                    },
                    "heading": {
                        "fragmenter": "none",
                        "matched_fields": [
                            "heading",
                            "heading.plain"
                        ],
                        "number_of_fragments": 1,
                        "options": {
                            "skip_if_last_matched": true
                        },
                        "order": "score",
                        "type": "experimental"
                    },
                    "redirect.title": {
                        "fragmenter": "none",
                        "matched_fields": [
                            "redirect.title",
                            "redirect.title.plain"
                        ],
                        "number_of_fragments": 1,
                        "options": {
                            "skip_if_last_matched": true
                        },
                        "order": "score",
                        "type": "experimental"
                    },
                    "text": {
                        "fragment_size": 150,
                        "fragmenter": "scan",
                        "matched_fields": [
                            "text",
                            "text.plain"
                        ],
                        "no_match_size": 150,
                        "number_of_fragments": 1,
                        "options": {
                            "boost_before": {
                                "20": 2,
                                "50": 1.8,
                                "200": 1.5,
                                "1000": 1.2
                            },
                            "max_fragments_scored": 5000,
                            "top_scoring": true
                        },
                        "type": "experimental"
                    },
                    "title": {
                        "fragmenter": "none",
                        "matched_fields": [
                            "title",
                            "title.plain"
                        ],
                        "number_of_fragments": 1,
                        "type": "experimental"
                    }
                },
                "highlight_query": {
                    "query_string": {
                        "allow_leading_wildcard": true,
                        "auto_generate_phrase_queries": true,
                        "default_operator": "OR",
                        "fields": [
                            "auxiliary_text.plain^0.5",
                            "auxiliary_text^0.25",
                            "category.plain^8",
                            "category^4",
                            "heading.plain^5",
                            "heading^2.5",
                            "opening_text.plain^3",
                            "opening_text^1.5",
                            "redirect.title.plain^15",
                            "redirect.title^7.5",
                            "text.plain^1",
                            "text^0.5",
                            "title.plain^20",
                            "title^10"
                        ],
                        "fuzzy_prefix_length": 2,
                        "max_determinized_states": 500,
                        "phrase_slop": 1,
                        "query": "foo bar",
                        "rewrite": "top_terms_blended_freqs_1024"
                    }
                },
                "post_tags": [
                    "<\/span>"
                ],
                "pre_tags": [
                    "<span class=\"searchmatch\">"
                ]
            },
>>>>>>> e393c3e4
            "query": {
                "bool": {
                    "filter": [
                        {
                            "bool": {
                                "must": [
                                    {
                                        "bool": {
                                            "should": [
                                                {
                                                    "match": {
                                                        "language": {
                                                            "query": "ru"
                                                        }
                                                    }
                                                },
                                                {
                                                    "match": {
                                                        "language": {
                                                            "query": "uk"
                                                        }
                                                    }
                                                }
                                            ]
                                        }
                                    },
                                    {
                                        "terms": {
                                            "namespace": [
                                                0,
                                                1,
                                                2,
                                                3
                                            ]
                                        }
                                    }
                                ]
                            }
                        }
                    ],
                    "minimum_number_should_match": 1,
                    "should": [
                        {
                            "bool": {
                                "disable_coord": true,
                                "filter": [
                                    {
                                        "bool": {
                                            "should": [
                                                {
                                                    "match": {
                                                        "all": {
                                                            "operator": "AND",
                                                            "query": "foo bar"
                                                        }
                                                    }
                                                },
                                                {
                                                    "match": {
                                                        "all.plain": {
                                                            "operator": "AND",
                                                            "query": "foo bar"
                                                        }
                                                    }
                                                }
                                            ]
                                        }
                                    }
                                ],
                                "should": [
                                    {
                                        "dis_max": {
                                            "queries": [
                                                {
                                                    "multi_match": {
                                                        "boost": 0.4,
                                                        "fields": [
                                                            "text.plain^1",
                                                            "text^0.3"
                                                        ],
                                                        "minimum_should_match": "1",
                                                        "query": "foo bar",
                                                        "type": "most_fields"
                                                    }
                                                },
                                                {
                                                    "multi_match": {
                                                        "boost": 0.5,
                                                        "fields": [
                                                            "opening_text.plain^1",
                                                            "opening_text^0.3"
                                                        ],
                                                        "minimum_should_match": "1",
                                                        "query": "foo bar",
                                                        "type": "most_fields"
                                                    }
                                                }
                                            ],
                                            "tie_breaker": 0.2
                                        }
                                    },
                                    {
                                        "dis_max": {
                                            "queries": [
                                                {
                                                    "multi_match": {
                                                        "boost": 1.05,
                                                        "fields": [
                                                            "suggest"
                                                        ],
                                                        "minimum_should_match": "1",
                                                        "query": "foo bar",
                                                        "type": "most_fields"
                                                    }
                                                },
                                                {
                                                    "multi_match": {
                                                        "boost": 2,
                                                        "fields": [
                                                            "redirect.title.plain^1",
                                                            "redirect.title^0.3"
                                                        ],
                                                        "minimum_should_match": "1",
                                                        "query": "foo bar",
                                                        "type": "most_fields"
                                                    }
                                                }
                                            ]
                                        }
                                    },
                                    {
                                        "multi_match": {
                                            "boost": 0.2,
                                            "fields": [
                                                "auxiliary_text.plain^1",
                                                "auxiliary_text^0.3"
                                            ],
                                            "minimum_should_match": "1",
                                            "query": "foo bar",
                                            "type": "most_fields"
                                        }
                                    },
                                    {
                                        "multi_match": {
                                            "boost": 0.2,
                                            "fields": [
                                                "file_text.plain^1",
                                                "file_text^0.3"
                                            ],
                                            "minimum_should_match": "1",
                                            "query": "foo bar",
                                            "type": "most_fields"
                                        }
                                    },
                                    {
                                        "multi_match": {
                                            "boost": 1.3,
                                            "fields": [
                                                "heading.plain^1",
                                                "heading^0.3"
                                            ],
                                            "minimum_should_match": "1",
                                            "query": "foo bar",
                                            "type": "most_fields"
                                        }
                                    },
                                    {
                                        "multi_match": {
                                            "boost": 1.8,
                                            "fields": [
                                                "category.plain^1",
                                                "category^0.3"
                                            ],
                                            "minimum_should_match": "1",
                                            "query": "foo bar",
                                            "type": "most_fields"
                                        }
                                    },
                                    {
                                        "multi_match": {
                                            "boost": 2.3,
                                            "fields": [
                                                "title.plain^1",
                                                "title^0.3"
                                            ],
                                            "minimum_should_match": "1",
                                            "query": "foo bar",
                                            "type": "most_fields"
                                        }
                                    }
                                ]
                            }
                        },
                        {
                            "multi_match": {
                                "fields": [
                                    "all_near_match^2"
                                ],
                                "query": "foo bar"
                            }
                        }
                    ]
                }
            },
            "rescore": [
                {
                    "query": {
                        "query_weight": 1,
                        "rescore_query": {
                            "function_score": {
                                "functions": [
                                    {
                                        "field_value_factor": {
                                            "field": "incoming_links",
                                            "missing": 0,
                                            "modifier": "log2p"
                                        }
                                    },
                                    {
                                        "filter": {
                                            "terms": {
                                                "namespace": [
                                                    1
                                                ]
                                            }
                                        },
                                        "weight": "0.25"
                                    },
                                    {
                                        "filter": {
                                            "terms": {
                                                "namespace": [
                                                    2
                                                ]
                                            }
                                        },
                                        "weight": "0.05"
                                    },
                                    {
                                        "filter": {
                                            "terms": {
                                                "namespace": [
                                                    3
                                                ]
                                            }
                                        },
                                        "weight": "0.0125"
                                    }
                                ]
                            }
                        },
                        "rescore_query_weight": 1,
                        "score_mode": "multiply"
                    },
                    "window_size": 8192
                }
            ],
            "size": 5,
            "stats": [
                "full_text",
                "full_text_simple_match",
                "inlanguage"
            ],
            "stored_fields": []
        }
    },
    {
        "description": "full_text search for 'foo inlanguage:ru,uk bar'",
        "options": {
            "search_type": "dfs_query_then_fetch",
            "timeout": "20s"
        },
        "params": {
            "search_type": "dfs_query_then_fetch",
            "timeout": "20s"
        },
        "path": "itwiktionary\/page\/_search",
        "query": {
            "_source": [
                "namespace",
                "namespace_text",
                "redirect.*",
                "text_bytes",
                "timestamp",
                "title",
                "wiki"
            ],
<<<<<<< HEAD
=======
            "fields": "text.word_count",
            "highlight": {
                "fields": {
                    "auxiliary_text": {
                        "fragment_size": 150,
                        "fragmenter": "scan",
                        "matched_fields": [
                            "auxiliary_text",
                            "auxiliary_text.plain"
                        ],
                        "number_of_fragments": 1,
                        "options": {
                            "boost_before": {
                                "20": 2,
                                "50": 1.8,
                                "200": 1.5,
                                "1000": 1.2
                            },
                            "max_fragments_scored": 5000,
                            "skip_if_last_matched": true,
                            "top_scoring": true
                        },
                        "type": "experimental"
                    },
                    "category": {
                        "fragmenter": "none",
                        "matched_fields": [
                            "category",
                            "category.plain"
                        ],
                        "number_of_fragments": 1,
                        "options": {
                            "skip_if_last_matched": true
                        },
                        "order": "score",
                        "type": "experimental"
                    },
                    "heading": {
                        "fragmenter": "none",
                        "matched_fields": [
                            "heading",
                            "heading.plain"
                        ],
                        "number_of_fragments": 1,
                        "options": {
                            "skip_if_last_matched": true
                        },
                        "order": "score",
                        "type": "experimental"
                    },
                    "redirect.title": {
                        "fragmenter": "none",
                        "matched_fields": [
                            "redirect.title",
                            "redirect.title.plain"
                        ],
                        "number_of_fragments": 1,
                        "options": {
                            "skip_if_last_matched": true
                        },
                        "order": "score",
                        "type": "experimental"
                    },
                    "text": {
                        "fragment_size": 150,
                        "fragmenter": "scan",
                        "matched_fields": [
                            "text",
                            "text.plain"
                        ],
                        "no_match_size": 150,
                        "number_of_fragments": 1,
                        "options": {
                            "boost_before": {
                                "20": 2,
                                "50": 1.8,
                                "200": 1.5,
                                "1000": 1.2
                            },
                            "max_fragments_scored": 5000,
                            "top_scoring": true
                        },
                        "type": "experimental"
                    },
                    "title": {
                        "fragmenter": "none",
                        "matched_fields": [
                            "title",
                            "title.plain"
                        ],
                        "number_of_fragments": 1,
                        "type": "experimental"
                    }
                },
                "highlight_query": {
                    "query_string": {
                        "allow_leading_wildcard": true,
                        "auto_generate_phrase_queries": true,
                        "default_operator": "OR",
                        "fields": [
                            "auxiliary_text.plain^0.5",
                            "auxiliary_text^0.25",
                            "category.plain^8",
                            "category^4",
                            "heading.plain^5",
                            "heading^2.5",
                            "opening_text.plain^3",
                            "opening_text^1.5",
                            "redirect.title.plain^15",
                            "redirect.title^7.5",
                            "text.plain^1",
                            "text^0.5",
                            "title.plain^20",
                            "title^10"
                        ],
                        "fuzzy_prefix_length": 2,
                        "max_determinized_states": 500,
                        "phrase_slop": 1,
                        "query": "foo bar",
                        "rewrite": "top_terms_blended_freqs_1024"
                    }
                },
                "post_tags": [
                    "<\/span>"
                ],
                "pre_tags": [
                    "<span class=\"searchmatch\">"
                ]
            },
>>>>>>> e393c3e4
            "query": {
                "bool": {
                    "filter": [
                        {
                            "bool": {
                                "must": [
                                    {
                                        "bool": {
                                            "should": [
                                                {
                                                    "match": {
                                                        "language": {
                                                            "query": "ru"
                                                        }
                                                    }
                                                },
                                                {
                                                    "match": {
                                                        "language": {
                                                            "query": "uk"
                                                        }
                                                    }
                                                }
                                            ]
                                        }
                                    },
                                    {
                                        "terms": {
                                            "namespace": [
                                                0,
                                                1,
                                                2,
                                                3
                                            ]
                                        }
                                    }
                                ]
                            }
                        }
                    ],
                    "minimum_number_should_match": 1,
                    "should": [
                        {
                            "bool": {
                                "disable_coord": true,
                                "filter": [
                                    {
                                        "bool": {
                                            "should": [
                                                {
                                                    "match": {
                                                        "all": {
                                                            "operator": "AND",
                                                            "query": "foo bar"
                                                        }
                                                    }
                                                },
                                                {
                                                    "match": {
                                                        "all.plain": {
                                                            "operator": "AND",
                                                            "query": "foo bar"
                                                        }
                                                    }
                                                }
                                            ]
                                        }
                                    }
                                ],
                                "should": [
                                    {
                                        "dis_max": {
                                            "queries": [
                                                {
                                                    "multi_match": {
                                                        "boost": 0.4,
                                                        "fields": [
                                                            "text.plain^1",
                                                            "text^0.3"
                                                        ],
                                                        "minimum_should_match": "1",
                                                        "query": "foo bar",
                                                        "type": "most_fields"
                                                    }
                                                },
                                                {
                                                    "multi_match": {
                                                        "boost": 0.5,
                                                        "fields": [
                                                            "opening_text.plain^1",
                                                            "opening_text^0.3"
                                                        ],
                                                        "minimum_should_match": "1",
                                                        "query": "foo bar",
                                                        "type": "most_fields"
                                                    }
                                                }
                                            ],
                                            "tie_breaker": 0.2
                                        }
                                    },
                                    {
                                        "dis_max": {
                                            "queries": [
                                                {
                                                    "multi_match": {
                                                        "boost": 1.05,
                                                        "fields": [
                                                            "suggest"
                                                        ],
                                                        "minimum_should_match": "1",
                                                        "query": "foo bar",
                                                        "type": "most_fields"
                                                    }
                                                },
                                                {
                                                    "multi_match": {
                                                        "boost": 2,
                                                        "fields": [
                                                            "redirect.title.plain^1",
                                                            "redirect.title^0.3"
                                                        ],
                                                        "minimum_should_match": "1",
                                                        "query": "foo bar",
                                                        "type": "most_fields"
                                                    }
                                                }
                                            ]
                                        }
                                    },
                                    {
                                        "multi_match": {
                                            "boost": 0.2,
                                            "fields": [
                                                "auxiliary_text.plain^1",
                                                "auxiliary_text^0.3"
                                            ],
                                            "minimum_should_match": "1",
                                            "query": "foo bar",
                                            "type": "most_fields"
                                        }
                                    },
                                    {
                                        "multi_match": {
                                            "boost": 0.2,
                                            "fields": [
                                                "file_text.plain^1",
                                                "file_text^0.3"
                                            ],
                                            "minimum_should_match": "1",
                                            "query": "foo bar",
                                            "type": "most_fields"
                                        }
                                    },
                                    {
                                        "multi_match": {
                                            "boost": 1.3,
                                            "fields": [
                                                "heading.plain^1",
                                                "heading^0.3"
                                            ],
                                            "minimum_should_match": "1",
                                            "query": "foo bar",
                                            "type": "most_fields"
                                        }
                                    },
                                    {
                                        "multi_match": {
                                            "boost": 1.8,
                                            "fields": [
                                                "category.plain^1",
                                                "category^0.3"
                                            ],
                                            "minimum_should_match": "1",
                                            "query": "foo bar",
                                            "type": "most_fields"
                                        }
                                    },
                                    {
                                        "multi_match": {
                                            "boost": 2.3,
                                            "fields": [
                                                "title.plain^1",
                                                "title^0.3"
                                            ],
                                            "minimum_should_match": "1",
                                            "query": "foo bar",
                                            "type": "most_fields"
                                        }
                                    }
                                ]
                            }
                        },
                        {
                            "multi_match": {
                                "fields": [
                                    "all_near_match^2"
                                ],
                                "query": "foo bar"
                            }
                        }
                    ]
                }
            },
            "rescore": [
                {
                    "query": {
                        "query_weight": 1,
                        "rescore_query": {
                            "function_score": {
                                "functions": [
                                    {
                                        "field_value_factor": {
                                            "field": "incoming_links",
                                            "missing": 0,
                                            "modifier": "log2p"
                                        }
                                    },
                                    {
                                        "filter": {
                                            "terms": {
                                                "namespace": [
                                                    1
                                                ]
                                            }
                                        },
                                        "weight": "0.25"
                                    },
                                    {
                                        "filter": {
                                            "terms": {
                                                "namespace": [
                                                    2
                                                ]
                                            }
                                        },
                                        "weight": "0.05"
                                    },
                                    {
                                        "filter": {
                                            "terms": {
                                                "namespace": [
                                                    3
                                                ]
                                            }
                                        },
                                        "weight": "0.0125"
                                    }
                                ]
                            }
                        },
                        "rescore_query_weight": 1,
                        "score_mode": "multiply"
                    },
                    "window_size": 8192
                }
            ],
            "size": 5,
            "stats": [
                "full_text",
                "full_text_simple_match",
                "inlanguage"
            ],
            "stored_fields": []
        }
    },
    {
        "description": "full_text search for 'foo inlanguage:ru,uk bar'",
        "options": {
            "search_type": "dfs_query_then_fetch",
            "timeout": "20s"
        },
        "params": {
            "search_type": "dfs_query_then_fetch",
            "timeout": "20s"
        },
        "path": "wiki\/page\/_search",
        "query": {
            "_source": [
                "namespace",
                "namespace_text",
                "redirect.*",
                "text_bytes",
                "timestamp",
                "title",
                "wiki"
            ],
            "highlight": {
                "fields": {
                    "auxiliary_text": {
                        "fragment_size": 150,
                        "fragmenter": "scan",
                        "matched_fields": [
                            "auxiliary_text",
                            "auxiliary_text.plain"
                        ],
                        "number_of_fragments": 1,
                        "options": {
                            "boost_before": {
                                "20": 2,
                                "50": 1.8,
                                "200": 1.5,
                                "1000": 1.2
                            },
                            "max_fragments_scored": 5000,
                            "skip_if_last_matched": true,
                            "top_scoring": true
                        },
                        "type": "experimental"
                    },
                    "category": {
                        "fragmenter": "none",
                        "matched_fields": [
                            "category",
                            "category.plain"
                        ],
                        "number_of_fragments": 1,
                        "options": {
                            "skip_if_last_matched": true
                        },
                        "order": "score",
                        "type": "experimental"
                    },
                    "heading": {
                        "fragmenter": "none",
                        "matched_fields": [
                            "heading",
                            "heading.plain"
                        ],
                        "number_of_fragments": 1,
                        "options": {
                            "skip_if_last_matched": true
                        },
                        "order": "score",
                        "type": "experimental"
                    },
                    "redirect.title": {
                        "fragmenter": "none",
                        "matched_fields": [
                            "redirect.title",
                            "redirect.title.plain"
                        ],
                        "number_of_fragments": 1,
                        "options": {
                            "skip_if_last_matched": true
                        },
                        "order": "score",
                        "type": "experimental"
                    },
                    "text": {
                        "fragment_size": 150,
                        "fragmenter": "scan",
                        "matched_fields": [
                            "text",
                            "text.plain"
                        ],
                        "no_match_size": 150,
                        "number_of_fragments": 1,
                        "options": {
                            "boost_before": {
                                "20": 2,
                                "50": 1.8,
                                "200": 1.5,
                                "1000": 1.2
                            },
                            "max_fragments_scored": 5000,
                            "top_scoring": true
                        },
                        "type": "experimental"
                    },
                    "title": {
                        "fragmenter": "none",
                        "matched_fields": [
                            "title",
                            "title.plain"
                        ],
                        "number_of_fragments": 1,
                        "type": "experimental"
                    }
                },
                "highlight_query": {
                    "query_string": {
                        "allow_leading_wildcard": true,
                        "auto_generate_phrase_queries": true,
                        "default_operator": "OR",
                        "fields": [
                            "auxiliary_text.plain^0.5",
                            "auxiliary_text^0.25",
                            "category.plain^8",
                            "category^4",
                            "heading.plain^5",
                            "heading^2.5",
                            "opening_text.plain^3",
                            "opening_text^1.5",
                            "redirect.title.plain^15",
                            "redirect.title^7.5",
                            "text.plain^1",
                            "text^0.5",
                            "title.plain^20",
                            "title^10"
                        ],
                        "fuzzy_prefix_length": 2,
                        "max_determinized_states": 500,
                        "phrase_slop": 1,
                        "query": "foo bar",
                        "rewrite": "top_terms_blended_freqs_1024"
                    }
                },
                "post_tags": [
                    "<\/span>"
                ],
                "pre_tags": [
                    "<span class=\"searchmatch\">"
                ]
            },
            "query": {
                "bool": {
                    "filter": [
                        {
                            "bool": {
                                "must": [
                                    {
                                        "bool": {
                                            "should": [
                                                {
                                                    "match": {
                                                        "language": {
                                                            "query": "ru"
                                                        }
                                                    }
                                                },
                                                {
                                                    "match": {
                                                        "language": {
                                                            "query": "uk"
                                                        }
                                                    }
                                                }
                                            ]
                                        }
                                    },
                                    {
                                        "terms": {
                                            "namespace": [
                                                0,
                                                1,
                                                2,
                                                3
                                            ]
                                        }
                                    }
                                ]
                            }
                        }
                    ],
                    "minimum_number_should_match": 1,
                    "should": [
                        {
                            "bool": {
                                "disable_coord": true,
                                "filter": [
                                    {
                                        "bool": {
                                            "should": [
                                                {
                                                    "match": {
                                                        "all": {
                                                            "operator": "AND",
                                                            "query": "foo bar"
                                                        }
                                                    }
                                                },
                                                {
                                                    "match": {
                                                        "all.plain": {
                                                            "operator": "AND",
                                                            "query": "foo bar"
                                                        }
                                                    }
                                                }
                                            ]
                                        }
                                    }
                                ],
                                "should": [
                                    {
                                        "dis_max": {
                                            "queries": [
                                                {
                                                    "multi_match": {
                                                        "boost": 0.4,
                                                        "fields": [
                                                            "text.plain^1",
                                                            "text^0.3"
                                                        ],
                                                        "minimum_should_match": "1",
                                                        "query": "foo bar",
                                                        "type": "most_fields"
                                                    }
                                                },
                                                {
                                                    "multi_match": {
                                                        "boost": 0.5,
                                                        "fields": [
                                                            "opening_text.plain^1",
                                                            "opening_text^0.3"
                                                        ],
                                                        "minimum_should_match": "1",
                                                        "query": "foo bar",
                                                        "type": "most_fields"
                                                    }
                                                }
                                            ],
                                            "tie_breaker": 0.2
                                        }
                                    },
                                    {
                                        "dis_max": {
                                            "queries": [
                                                {
                                                    "multi_match": {
                                                        "boost": 1.05,
                                                        "fields": [
                                                            "suggest"
                                                        ],
                                                        "minimum_should_match": "1",
                                                        "query": "foo bar",
                                                        "type": "most_fields"
                                                    }
                                                },
                                                {
                                                    "multi_match": {
                                                        "boost": 2,
                                                        "fields": [
                                                            "redirect.title.plain^1",
                                                            "redirect.title^0.3"
                                                        ],
                                                        "minimum_should_match": "1",
                                                        "query": "foo bar",
                                                        "type": "most_fields"
                                                    }
                                                }
                                            ]
                                        }
                                    },
                                    {
                                        "multi_match": {
                                            "boost": 0.2,
                                            "fields": [
                                                "auxiliary_text.plain^1",
                                                "auxiliary_text^0.3"
                                            ],
                                            "minimum_should_match": "1",
                                            "query": "foo bar",
                                            "type": "most_fields"
                                        }
                                    },
                                    {
                                        "multi_match": {
                                            "boost": 0.2,
                                            "fields": [
                                                "file_text.plain^1",
                                                "file_text^0.3"
                                            ],
                                            "minimum_should_match": "1",
                                            "query": "foo bar",
                                            "type": "most_fields"
                                        }
                                    },
                                    {
                                        "multi_match": {
                                            "boost": 1.3,
                                            "fields": [
                                                "heading.plain^1",
                                                "heading^0.3"
                                            ],
                                            "minimum_should_match": "1",
                                            "query": "foo bar",
                                            "type": "most_fields"
                                        }
                                    },
                                    {
                                        "multi_match": {
                                            "boost": 1.8,
                                            "fields": [
                                                "category.plain^1",
                                                "category^0.3"
                                            ],
                                            "minimum_should_match": "1",
                                            "query": "foo bar",
                                            "type": "most_fields"
                                        }
                                    },
                                    {
                                        "multi_match": {
                                            "boost": 2.3,
                                            "fields": [
                                                "title.plain^1",
                                                "title^0.3"
                                            ],
                                            "minimum_should_match": "1",
                                            "query": "foo bar",
                                            "type": "most_fields"
                                        }
                                    }
                                ]
                            }
                        },
                        {
                            "multi_match": {
                                "fields": [
                                    "all_near_match^2"
                                ],
                                "query": "foo bar"
                            }
                        }
                    ]
                }
            },
            "rescore": [
                {
                    "query": {
                        "query_weight": 1,
                        "rescore_query": {
                            "function_score": {
                                "functions": [
                                    {
                                        "field_value_factor": {
                                            "field": "incoming_links",
                                            "missing": 0,
                                            "modifier": "log2p"
                                        }
                                    },
                                    {
                                        "filter": {
                                            "terms": {
                                                "namespace": [
                                                    1
                                                ]
                                            }
                                        },
                                        "weight": "0.25"
                                    },
                                    {
                                        "filter": {
                                            "terms": {
                                                "namespace": [
                                                    2
                                                ]
                                            }
                                        },
                                        "weight": "0.05"
                                    },
                                    {
                                        "filter": {
                                            "terms": {
                                                "namespace": [
                                                    3
                                                ]
                                            }
                                        },
                                        "weight": "0.0125"
                                    }
                                ]
                            }
                        },
                        "rescore_query_weight": 1,
                        "score_mode": "multiply"
                    },
                    "window_size": 8192
                }
            ],
            "size": 20,
            "stats": [
                "full_text",
                "full_text_simple_match",
                "inlanguage",
                "suggest"
            ],
            "stored_fields": [
                "text.word_count"
            ],
            "suggest": {
                "suggest": {
                    "phrase": {
                        "confidence": 2,
                        "direct_generator": [
                            {
                                "field": "suggest",
                                "max_term_freq": 0.5,
                                "min_doc_freq": 0,
                                "prefix_length": 2,
                                "suggest_mode": "always"
                            },
                            {
                                "field": "suggest.reverse",
                                "max_term_freq": 0.5,
                                "min_doc_freq": 0,
                                "post_filter": "token_reverse",
                                "pre_filter": "token_reverse",
                                "prefix_length": 2,
                                "suggest_mode": "always"
                            }
                        ],
                        "field": "suggest",
                        "highlight": {
                            "post_tag": "<\/em>",
                            "pre_tag": "<em>"
                        },
                        "max_errors": 2,
                        "real_word_error_likelihood": 0.95,
                        "size": 1,
                        "smoothing": {
                            "stupid_backoff": {
                                "discount": 0.4
                            }
                        }
                    }
                },
                "text": "foo bar"
            }
        }
    }
]<|MERGE_RESOLUTION|>--- conflicted
+++ resolved
@@ -20,9 +20,6 @@
                 "title",
                 "wiki"
             ],
-<<<<<<< HEAD
-=======
-            "fields": "text.word_count",
             "highlight": {
                 "fields": {
                     "auxiliary_text": {
@@ -151,7 +148,6 @@
                     "<span class=\"searchmatch\">"
                 ]
             },
->>>>>>> e393c3e4
             "query": {
                 "bool": {
                     "filter": [
@@ -415,7 +411,9 @@
                 "full_text_simple_match",
                 "inlanguage"
             ],
-            "stored_fields": []
+            "stored_fields": [
+                "text.word_count"
+            ]
         }
     },
     {
@@ -439,9 +437,6 @@
                 "title",
                 "wiki"
             ],
-<<<<<<< HEAD
-=======
-            "fields": "text.word_count",
             "highlight": {
                 "fields": {
                     "auxiliary_text": {
@@ -570,7 +565,6 @@
                     "<span class=\"searchmatch\">"
                 ]
             },
->>>>>>> e393c3e4
             "query": {
                 "bool": {
                     "filter": [
@@ -834,7 +828,9 @@
                 "full_text_simple_match",
                 "inlanguage"
             ],
-            "stored_fields": []
+            "stored_fields": [
+                "text.word_count"
+            ]
         }
     },
     {
