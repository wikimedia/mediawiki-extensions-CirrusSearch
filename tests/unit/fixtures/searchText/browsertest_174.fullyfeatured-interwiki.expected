<<<<<<< HEAD
{
    "description": "full_text search for 'intitle:catapult \tintitle:catapult'",
    "options": {
        "search_type": "dfs_query_then_fetch",
        "timeout": "20s"
    },
    "params": {
        "search_type": "dfs_query_then_fetch",
        "timeout": "20s"
    },
    "query": {
        "_source": [
            "namespace",
            "namespace_text",
            "redirect.*",
            "text_bytes",
            "timestamp",
            "title",
            "wiki"
        ],
        "highlight": {
            "fields": {
                "auxiliary_text": {
                    "fragment_size": 150,
                    "fragmenter": "scan",
                    "matched_fields": [
                        "auxiliary_text",
                        "auxiliary_text.plain"
                    ],
                    "number_of_fragments": 1,
                    "options": {
                        "boost_before": {
                            "20": 2,
                            "50": 1.8,
                            "200": 1.5,
                            "1000": 1.2
                        },
                        "max_fragments_scored": 5000,
                        "skip_if_last_matched": true,
                        "top_scoring": true
                    },
                    "type": "experimental"
                },
                "category": {
                    "fragmenter": "none",
                    "matched_fields": [
                        "category",
                        "category.plain"
                    ],
                    "number_of_fragments": 1,
                    "options": {
                        "skip_if_last_matched": true
                    },
                    "order": "score",
                    "type": "experimental"
                },
                "heading": {
                    "fragmenter": "none",
                    "matched_fields": [
                        "heading",
                        "heading.plain"
                    ],
                    "number_of_fragments": 1,
                    "options": {
                        "skip_if_last_matched": true
                    },
                    "order": "score",
                    "type": "experimental"
                },
                "redirect.title": {
                    "fragmenter": "none",
                    "matched_fields": [
                        "redirect.title",
                        "redirect.title.plain"
                    ],
                    "number_of_fragments": 1,
                    "options": {
                        "skip_if_last_matched": true
                    },
                    "order": "score",
                    "type": "experimental"
                },
                "text": {
                    "fragment_size": 150,
                    "fragmenter": "scan",
                    "matched_fields": [
                        "text",
                        "text.plain"
=======
[
    {
        "description": "full_text search for 'intitle:catapult \tintitle:catapult'",
        "options": {
            "search_type": "dfs_query_then_fetch",
            "timeout": "20s"
        },
        "params": {
            "search_type": "dfs_query_then_fetch",
            "timeout": "20s"
        },
        "path": "itwikibooks\/page\/_search",
        "query": {
            "_source": [
                "namespace",
                "namespace_text",
                "title",
                "wiki"
            ],
            "fields": false,
            "query": {
                "bool": {
                    "filter": [
                        {
                            "bool": {
                                "must": [
                                    {
                                        "query_string": {
                                            "allow_leading_wildcard": true,
                                            "default_operator": "AND",
                                            "fields": [
                                                "title"
                                            ],
                                            "fuzzy_prefix_length": 2,
                                            "query": "catapult",
                                            "rewrite": "top_terms_boost_1024"
                                        }
                                    },
                                    {
                                        "query_string": {
                                            "allow_leading_wildcard": true,
                                            "default_operator": "AND",
                                            "fields": [
                                                "title"
                                            ],
                                            "fuzzy_prefix_length": 2,
                                            "query": "catapult",
                                            "rewrite": "top_terms_boost_1024"
                                        }
                                    },
                                    {
                                        "terms": {
                                            "namespace": [
                                                0,
                                                1,
                                                2,
                                                3
                                            ]
                                        }
                                    }
                                ]
                            }
                        }
>>>>>>> e6133967
                    ],
                    "minimum_number_should_match": 1,
                    "should": [
                        {
                            "bool": {
                                "disable_coord": true,
                                "filter": [
                                    {
                                        "bool": {
                                            "should": [
                                                {
                                                    "match": {
                                                        "all": {
                                                            "operator": "AND",
                                                            "query": "catapult \tcatapult"
                                                        }
                                                    }
                                                },
                                                {
                                                    "match": {
                                                        "all.plain": {
                                                            "operator": "AND",
                                                            "query": "catapult \tcatapult"
                                                        }
                                                    }
                                                }
                                            ]
                                        }
                                    }
                                ],
                                "should": [
                                    {
                                        "dis_max": {
                                            "queries": [
                                                {
                                                    "multi_match": {
                                                        "boost": 0.4,
                                                        "fields": [
                                                            "text.plain^1",
                                                            "text^0.3"
                                                        ],
                                                        "minimum_should_match": "1",
                                                        "query": "catapult \tcatapult",
                                                        "type": "most_fields"
                                                    }
                                                },
                                                {
                                                    "multi_match": {
                                                        "boost": 0.5,
                                                        "fields": [
                                                            "opening_text.plain^1",
                                                            "opening_text^0.3"
                                                        ],
                                                        "minimum_should_match": "1",
                                                        "query": "catapult \tcatapult",
                                                        "type": "most_fields"
                                                    }
                                                }
                                            ],
                                            "tie_breaker": 0.2
                                        }
                                    },
                                    {
                                        "dis_max": {
                                            "queries": [
                                                {
                                                    "multi_match": {
                                                        "boost": 2,
                                                        "fields": [
                                                            "redirect.title.plain^1",
                                                            "redirect.title^0.3"
                                                        ],
                                                        "minimum_should_match": "1",
                                                        "query": "catapult \tcatapult",
                                                        "type": "most_fields"
                                                    }
                                                },
                                                {
                                                    "multi_match": {
                                                        "boost": 2.1,
                                                        "fields": [
                                                            "suggest"
                                                        ],
                                                        "minimum_should_match": "1",
                                                        "query": "catapult \tcatapult",
                                                        "type": "most_fields"
                                                    }
                                                }
                                            ]
                                        }
                                    },
                                    {
                                        "multi_match": {
                                            "boost": 0.2,
                                            "fields": [
                                                "auxiliary_text.plain^1",
                                                "auxiliary_text^0.3"
                                            ],
                                            "minimum_should_match": "1",
                                            "query": "catapult \tcatapult",
                                            "type": "most_fields"
                                        }
                                    },
                                    {
                                        "multi_match": {
                                            "boost": 0.2,
                                            "fields": [
                                                "file_text.plain^1",
                                                "file_text^0.3"
                                            ],
                                            "minimum_should_match": "1",
                                            "query": "catapult \tcatapult",
                                            "type": "most_fields"
                                        }
                                    },
                                    {
                                        "multi_match": {
                                            "boost": 1.3,
                                            "fields": [
                                                "heading.plain^1",
                                                "heading^0.3"
                                            ],
                                            "minimum_should_match": "1",
                                            "query": "catapult \tcatapult",
                                            "type": "most_fields"
                                        }
                                    },
                                    {
                                        "multi_match": {
                                            "boost": 1.8,
                                            "fields": [
                                                "category.plain^1",
                                                "category^0.3"
                                            ],
                                            "minimum_should_match": "1",
                                            "query": "catapult \tcatapult",
                                            "type": "most_fields"
                                        }
                                    },
                                    {
                                        "multi_match": {
                                            "boost": 2.3,
                                            "fields": [
                                                "title.plain^1",
                                                "title^0.3"
                                            ],
                                            "minimum_should_match": "1",
                                            "query": "catapult \tcatapult",
                                            "type": "most_fields"
                                        }
                                    }
                                ]
                            }
                        },
                        {
                            "multi_match": {
                                "fields": [
                                    "all_near_match^2"
                                ],
                                "query": "catapult \tcatapult"
                            }
                        }
                    ]
                }
            },
            "rescore": [
                {
                    "query": {
                        "query_weight": 1,
                        "rescore_query": {
                            "function_score": {
                                "functions": [
                                    {
                                        "field_value_factor": {
                                            "field": "incoming_links",
                                            "missing": 0,
                                            "modifier": "log2p"
                                        }
                                    },
                                    {
                                        "filter": {
                                            "terms": {
                                                "namespace": [
                                                    1
                                                ]
                                            }
                                        },
                                        "weight": "0.25"
                                    },
                                    {
                                        "filter": {
                                            "terms": {
                                                "namespace": [
                                                    2
                                                ]
                                            }
                                        },
                                        "weight": "0.05"
                                    },
                                    {
                                        "filter": {
                                            "terms": {
                                                "namespace": [
                                                    3
                                                ]
                                            }
                                        },
                                        "weight": "0.0125"
                                    }
                                ]
                            }
                        },
                        "rescore_query_weight": 1,
                        "score_mode": "multiply"
                    },
                    "window_size": 8192
                }
            ],
            "size": 5,
            "stats": [
                "full_text",
                "full_text_simple_match",
                "intitle"
            ]
        }
    },
    {
        "description": "full_text search for 'intitle:catapult \tintitle:catapult'",
        "options": {
            "search_type": "dfs_query_then_fetch",
            "timeout": "20s"
        },
        "params": {
            "search_type": "dfs_query_then_fetch",
            "timeout": "20s"
        },
        "path": "itwiktionary\/page\/_search",
        "query": {
            "_source": [
                "namespace",
                "namespace_text",
                "title",
                "wiki"
            ],
            "fields": false,
            "query": {
                "bool": {
                    "filter": [
                        {
                            "bool": {
                                "must": [
                                    {
                                        "query_string": {
                                            "allow_leading_wildcard": true,
                                            "default_operator": "AND",
                                            "fields": [
                                                "title"
                                            ],
                                            "fuzzy_prefix_length": 2,
                                            "query": "catapult",
                                            "rewrite": "top_terms_boost_1024"
                                        }
                                    },
                                    {
                                        "query_string": {
                                            "allow_leading_wildcard": true,
                                            "default_operator": "AND",
                                            "fields": [
                                                "title"
                                            ],
                                            "fuzzy_prefix_length": 2,
                                            "query": "catapult",
                                            "rewrite": "top_terms_boost_1024"
                                        }
                                    },
                                    {
                                        "terms": {
                                            "namespace": [
                                                0,
                                                1,
                                                2,
                                                3
                                            ]
                                        }
                                    }
                                ]
                            }
                        }
                    ],
                    "minimum_number_should_match": 1,
                    "should": [
                        {
                            "bool": {
                                "disable_coord": true,
                                "filter": [
                                    {
                                        "bool": {
                                            "should": [
                                                {
                                                    "match": {
                                                        "all": {
                                                            "operator": "AND",
                                                            "query": "catapult \tcatapult"
                                                        }
                                                    }
                                                },
                                                {
                                                    "match": {
                                                        "all.plain": {
                                                            "operator": "AND",
                                                            "query": "catapult \tcatapult"
                                                        }
                                                    }
                                                }
                                            ]
                                        }
                                    }
                                ],
                                "should": [
                                    {
                                        "dis_max": {
                                            "queries": [
                                                {
                                                    "multi_match": {
                                                        "boost": 0.4,
                                                        "fields": [
                                                            "text.plain^1",
                                                            "text^0.3"
                                                        ],
                                                        "minimum_should_match": "1",
                                                        "query": "catapult \tcatapult",
                                                        "type": "most_fields"
                                                    }
                                                },
                                                {
                                                    "multi_match": {
                                                        "boost": 0.5,
                                                        "fields": [
                                                            "opening_text.plain^1",
                                                            "opening_text^0.3"
                                                        ],
                                                        "minimum_should_match": "1",
                                                        "query": "catapult \tcatapult",
                                                        "type": "most_fields"
                                                    }
                                                }
                                            ],
                                            "tie_breaker": 0.2
                                        }
                                    },
                                    {
                                        "dis_max": {
                                            "queries": [
                                                {
                                                    "multi_match": {
                                                        "boost": 2,
                                                        "fields": [
                                                            "redirect.title.plain^1",
                                                            "redirect.title^0.3"
                                                        ],
                                                        "minimum_should_match": "1",
                                                        "query": "catapult \tcatapult",
                                                        "type": "most_fields"
                                                    }
                                                },
                                                {
                                                    "multi_match": {
                                                        "boost": 2.1,
                                                        "fields": [
                                                            "suggest"
                                                        ],
                                                        "minimum_should_match": "1",
                                                        "query": "catapult \tcatapult",
                                                        "type": "most_fields"
                                                    }
                                                }
                                            ]
                                        }
                                    },
                                    {
                                        "multi_match": {
                                            "boost": 0.2,
                                            "fields": [
                                                "auxiliary_text.plain^1",
                                                "auxiliary_text^0.3"
                                            ],
                                            "minimum_should_match": "1",
                                            "query": "catapult \tcatapult",
                                            "type": "most_fields"
                                        }
                                    },
                                    {
                                        "multi_match": {
                                            "boost": 0.2,
                                            "fields": [
                                                "file_text.plain^1",
                                                "file_text^0.3"
                                            ],
                                            "minimum_should_match": "1",
                                            "query": "catapult \tcatapult",
                                            "type": "most_fields"
                                        }
                                    },
                                    {
                                        "multi_match": {
                                            "boost": 1.3,
                                            "fields": [
                                                "heading.plain^1",
                                                "heading^0.3"
                                            ],
                                            "minimum_should_match": "1",
                                            "query": "catapult \tcatapult",
                                            "type": "most_fields"
                                        }
                                    },
                                    {
                                        "multi_match": {
                                            "boost": 1.8,
                                            "fields": [
                                                "category.plain^1",
                                                "category^0.3"
                                            ],
                                            "minimum_should_match": "1",
                                            "query": "catapult \tcatapult",
                                            "type": "most_fields"
                                        }
                                    },
                                    {
                                        "multi_match": {
                                            "boost": 2.3,
                                            "fields": [
                                                "title.plain^1",
                                                "title^0.3"
                                            ],
                                            "minimum_should_match": "1",
                                            "query": "catapult \tcatapult",
                                            "type": "most_fields"
                                        }
                                    }
<<<<<<< HEAD
                                },
                                {
                                    "dis_max": {
                                        "queries": [
                                            {
                                                "multi_match": {
                                                    "boost": 1.05,
                                                    "fields": [
                                                        "suggest"
                                                    ],
                                                    "minimum_should_match": "1",
                                                    "query": "catapult \tcatapult",
                                                    "type": "most_fields"
                                                }
                                            },
                                            {
                                                "multi_match": {
                                                    "boost": 2,
                                                    "fields": [
                                                        "redirect.title.plain^1",
                                                        "redirect.title^0.3"
                                                    ],
                                                    "minimum_should_match": "1",
                                                    "query": "catapult \tcatapult",
                                                    "type": "most_fields"
                                                }
=======
                                ]
                            }
                        },
                        {
                            "multi_match": {
                                "fields": [
                                    "all_near_match^2"
                                ],
                                "query": "catapult \tcatapult"
                            }
                        }
                    ]
                }
            },
            "rescore": [
                {
                    "query": {
                        "query_weight": 1,
                        "rescore_query": {
                            "function_score": {
                                "functions": [
                                    {
                                        "field_value_factor": {
                                            "field": "incoming_links",
                                            "missing": 0,
                                            "modifier": "log2p"
                                        }
                                    },
                                    {
                                        "filter": {
                                            "terms": {
                                                "namespace": [
                                                    1
                                                ]
>>>>>>> e6133967
                                            }
                                        },
                                        "weight": "0.25"
                                    },
                                    {
                                        "filter": {
                                            "terms": {
                                                "namespace": [
                                                    2
                                                ]
                                            }
                                        },
                                        "weight": "0.05"
                                    },
                                    {
                                        "filter": {
                                            "terms": {
                                                "namespace": [
                                                    3
                                                ]
                                            }
                                        },
                                        "weight": "0.0125"
                                    }
                                ]
                            }
                        },
                        "rescore_query_weight": 1,
                        "score_mode": "multiply"
                    },
                    "window_size": 8192
                }
            ],
            "size": 5,
            "stats": [
                "full_text",
                "full_text_simple_match",
                "intitle"
            ]
        }
    },
    {
        "description": "full_text search for 'intitle:catapult \tintitle:catapult'",
        "options": {
            "search_type": "dfs_query_then_fetch",
            "timeout": "20s"
        },
        "params": {
            "search_type": "dfs_query_then_fetch",
            "timeout": "20s"
        },
        "path": "wiki\/page\/_search",
        "query": {
            "_source": [
                "namespace",
                "namespace_text",
                "redirect.*",
                "text_bytes",
                "timestamp",
                "title",
                "wiki"
            ],
            "fields": "text.word_count",
            "highlight": {
                "fields": {
                    "auxiliary_text": {
                        "fragment_size": 150,
                        "fragmenter": "scan",
                        "matched_fields": [
                            "auxiliary_text",
                            "auxiliary_text.plain"
                        ],
                        "number_of_fragments": 1,
                        "options": {
                            "boost_before": {
                                "20": 2,
                                "50": 1.8,
                                "200": 1.5,
                                "1000": 1.2
                            },
                            "max_fragments_scored": 5000,
                            "skip_if_last_matched": true,
                            "top_scoring": true
                        },
                        "type": "experimental"
                    },
                    "category": {
                        "fragmenter": "none",
                        "matched_fields": [
                            "category",
                            "category.plain"
                        ],
                        "number_of_fragments": 1,
                        "options": {
                            "skip_if_last_matched": true
                        },
                        "order": "score",
                        "type": "experimental"
                    },
                    "heading": {
                        "fragmenter": "none",
                        "matched_fields": [
                            "heading",
                            "heading.plain"
                        ],
                        "number_of_fragments": 1,
                        "options": {
                            "skip_if_last_matched": true
                        },
                        "order": "score",
                        "type": "experimental"
                    },
                    "redirect.title": {
                        "fragmenter": "none",
                        "matched_fields": [
                            "redirect.title",
                            "redirect.title.plain"
                        ],
                        "number_of_fragments": 1,
                        "options": {
                            "skip_if_last_matched": true
                        },
                        "order": "score",
                        "type": "experimental"
                    },
                    "text": {
                        "fragment_size": 150,
                        "fragmenter": "scan",
                        "matched_fields": [
                            "text",
                            "text.plain"
                        ],
                        "no_match_size": 150,
                        "number_of_fragments": 1,
                        "options": {
                            "boost_before": {
                                "20": 2,
                                "50": 1.8,
                                "200": 1.5,
                                "1000": 1.2
                            },
                            "max_fragments_scored": 5000,
                            "top_scoring": true
                        },
                        "type": "experimental"
                    },
                    "title": {
                        "fragmenter": "none",
                        "matched_fields": [
                            "title",
                            "title.plain"
                        ],
                        "number_of_fragments": 1,
                        "type": "experimental"
                    }
                },
                "highlight_query": {
                    "query_string": {
                        "allow_leading_wildcard": true,
                        "auto_generate_phrase_queries": true,
                        "default_operator": "OR",
                        "fields": [
                            "auxiliary_text.plain^0.5",
                            "auxiliary_text^0.25",
                            "category.plain^8",
                            "category^4",
                            "heading.plain^5",
                            "heading^2.5",
                            "opening_text.plain^3",
                            "opening_text^1.5",
                            "redirect.title.plain^15",
                            "redirect.title^7.5",
                            "text.plain^1",
                            "text^0.5",
                            "title.plain^20",
                            "title^10"
                        ],
                        "fuzzy_prefix_length": 2,
                        "max_determinized_states": 500,
                        "phrase_slop": 1,
                        "query": "catapult \tcatapult",
                        "rewrite": "top_terms_blended_freqs_1024"
                    }
                },
                "post_tags": [
                    "<\/span>"
                ],
                "pre_tags": [
                    "<span class=\"searchmatch\">"
                ]
            },
            "query": {
                "bool": {
                    "filter": [
                        {
                            "bool": {
                                "must": [
                                    {
                                        "query_string": {
                                            "allow_leading_wildcard": true,
                                            "default_operator": "AND",
                                            "fields": [
                                                "title"
                                            ],
                                            "fuzzy_prefix_length": 2,
                                            "query": "catapult",
                                            "rewrite": "top_terms_boost_1024"
                                        }
                                    },
                                    {
                                        "query_string": {
                                            "allow_leading_wildcard": true,
                                            "default_operator": "AND",
                                            "fields": [
                                                "title"
                                            ],
                                            "fuzzy_prefix_length": 2,
                                            "query": "catapult",
                                            "rewrite": "top_terms_boost_1024"
                                        }
                                    },
                                    {
                                        "terms": {
                                            "namespace": [
                                                0,
                                                1,
                                                2,
                                                3
                                            ]
                                        }
                                    }
                                ]
                            }
                        }
<<<<<<< HEAD
                    },
                    "rescore_query_weight": 1,
                    "score_mode": "multiply"
                },
                "window_size": 8192
            }
        ],
        "size": 20,
        "stats": [
            "full_text",
            "intitle",
            "suggest"
        ],
        "stored_fields": [
            "text.word_count"
        ],
        "suggest": {
            "suggest": {
                "phrase": {
                    "confidence": 2,
                    "direct_generator": [
=======
                    ],
                    "minimum_number_should_match": 1,
                    "should": [
>>>>>>> e6133967
                        {
                            "bool": {
                                "disable_coord": true,
                                "filter": [
                                    {
                                        "bool": {
                                            "should": [
                                                {
                                                    "match": {
                                                        "all": {
                                                            "operator": "AND",
                                                            "query": "catapult \tcatapult"
                                                        }
                                                    }
                                                },
                                                {
                                                    "match": {
                                                        "all.plain": {
                                                            "operator": "AND",
                                                            "query": "catapult \tcatapult"
                                                        }
                                                    }
                                                }
                                            ]
                                        }
                                    }
                                ],
                                "should": [
                                    {
                                        "dis_max": {
                                            "queries": [
                                                {
                                                    "multi_match": {
                                                        "boost": 0.4,
                                                        "fields": [
                                                            "text.plain^1",
                                                            "text^0.3"
                                                        ],
                                                        "minimum_should_match": "1",
                                                        "query": "catapult \tcatapult",
                                                        "type": "most_fields"
                                                    }
                                                },
                                                {
                                                    "multi_match": {
                                                        "boost": 0.5,
                                                        "fields": [
                                                            "opening_text.plain^1",
                                                            "opening_text^0.3"
                                                        ],
                                                        "minimum_should_match": "1",
                                                        "query": "catapult \tcatapult",
                                                        "type": "most_fields"
                                                    }
                                                }
                                            ],
                                            "tie_breaker": 0.2
                                        }
                                    },
                                    {
                                        "dis_max": {
                                            "queries": [
                                                {
                                                    "multi_match": {
                                                        "boost": 2,
                                                        "fields": [
                                                            "redirect.title.plain^1",
                                                            "redirect.title^0.3"
                                                        ],
                                                        "minimum_should_match": "1",
                                                        "query": "catapult \tcatapult",
                                                        "type": "most_fields"
                                                    }
                                                },
                                                {
                                                    "multi_match": {
                                                        "boost": 2.1,
                                                        "fields": [
                                                            "suggest"
                                                        ],
                                                        "minimum_should_match": "1",
                                                        "query": "catapult \tcatapult",
                                                        "type": "most_fields"
                                                    }
                                                }
                                            ]
                                        }
                                    },
                                    {
                                        "multi_match": {
                                            "boost": 0.2,
                                            "fields": [
                                                "auxiliary_text.plain^1",
                                                "auxiliary_text^0.3"
                                            ],
                                            "minimum_should_match": "1",
                                            "query": "catapult \tcatapult",
                                            "type": "most_fields"
                                        }
                                    },
                                    {
                                        "multi_match": {
                                            "boost": 0.2,
                                            "fields": [
                                                "file_text.plain^1",
                                                "file_text^0.3"
                                            ],
                                            "minimum_should_match": "1",
                                            "query": "catapult \tcatapult",
                                            "type": "most_fields"
                                        }
                                    },
                                    {
                                        "multi_match": {
                                            "boost": 1.3,
                                            "fields": [
                                                "heading.plain^1",
                                                "heading^0.3"
                                            ],
                                            "minimum_should_match": "1",
                                            "query": "catapult \tcatapult",
                                            "type": "most_fields"
                                        }
                                    },
                                    {
                                        "multi_match": {
                                            "boost": 1.8,
                                            "fields": [
                                                "category.plain^1",
                                                "category^0.3"
                                            ],
                                            "minimum_should_match": "1",
                                            "query": "catapult \tcatapult",
                                            "type": "most_fields"
                                        }
                                    },
                                    {
                                        "multi_match": {
                                            "boost": 2.3,
                                            "fields": [
                                                "title.plain^1",
                                                "title^0.3"
                                            ],
                                            "minimum_should_match": "1",
                                            "query": "catapult \tcatapult",
                                            "type": "most_fields"
                                        }
                                    }
                                ]
                            }
                        },
                        {
                            "multi_match": {
                                "fields": [
                                    "all_near_match^2"
                                ],
                                "query": "catapult \tcatapult"
                            }
                        }
                    ]
                }
            },
            "rescore": [
                {
                    "query": {
                        "query_weight": 1,
                        "rescore_query": {
                            "function_score": {
                                "functions": [
                                    {
                                        "field_value_factor": {
                                            "field": "incoming_links",
                                            "missing": 0,
                                            "modifier": "log2p"
                                        }
                                    },
                                    {
                                        "filter": {
                                            "terms": {
                                                "namespace": [
                                                    1
                                                ]
                                            }
                                        },
                                        "weight": "0.25"
                                    },
                                    {
                                        "filter": {
                                            "terms": {
                                                "namespace": [
                                                    2
                                                ]
                                            }
                                        },
                                        "weight": "0.05"
                                    },
                                    {
                                        "filter": {
                                            "terms": {
                                                "namespace": [
                                                    3
                                                ]
                                            }
                                        },
                                        "weight": "0.0125"
                                    }
                                ]
                            }
                        },
                        "rescore_query_weight": 1,
                        "score_mode": "multiply"
                    },
                    "window_size": 8192
                }
            ],
            "size": 20,
            "stats": [
                "full_text",
                "full_text_simple_match",
                "intitle",
                "suggest"
            ],
            "suggest": {
                "suggest": {
                    "phrase": {
                        "confidence": 2,
                        "direct_generator": [
                            {
                                "field": "suggest",
                                "max_term_freq": 0.5,
                                "min_doc_freq": 0,
                                "prefix_length": 2,
                                "suggest_mode": "always"
                            },
                            {
                                "field": "suggest.reverse",
                                "max_term_freq": 0.5,
                                "min_doc_freq": 0,
                                "post_filter": "token_reverse",
                                "pre_filter": "token_reverse",
                                "prefix_length": 2,
                                "suggest_mode": "always"
                            }
                        ],
                        "field": "suggest",
                        "highlight": {
                            "post_tag": "<\/em>",
                            "pre_tag": "<em>"
                        },
                        "max_errors": 2,
                        "real_word_error_likelihood": 0.95,
                        "size": 1,
                        "smoothing": {
                            "stupid_backoff": {
                                "discount": 0.4
                            }
                        }
                    }
                },
                "text": "catapult \tcatapult"
            }
        }
    }
]<|MERGE_RESOLUTION|>--- conflicted
+++ resolved
@@ -1,93 +1,3 @@
-<<<<<<< HEAD
-{
-    "description": "full_text search for 'intitle:catapult \tintitle:catapult'",
-    "options": {
-        "search_type": "dfs_query_then_fetch",
-        "timeout": "20s"
-    },
-    "params": {
-        "search_type": "dfs_query_then_fetch",
-        "timeout": "20s"
-    },
-    "query": {
-        "_source": [
-            "namespace",
-            "namespace_text",
-            "redirect.*",
-            "text_bytes",
-            "timestamp",
-            "title",
-            "wiki"
-        ],
-        "highlight": {
-            "fields": {
-                "auxiliary_text": {
-                    "fragment_size": 150,
-                    "fragmenter": "scan",
-                    "matched_fields": [
-                        "auxiliary_text",
-                        "auxiliary_text.plain"
-                    ],
-                    "number_of_fragments": 1,
-                    "options": {
-                        "boost_before": {
-                            "20": 2,
-                            "50": 1.8,
-                            "200": 1.5,
-                            "1000": 1.2
-                        },
-                        "max_fragments_scored": 5000,
-                        "skip_if_last_matched": true,
-                        "top_scoring": true
-                    },
-                    "type": "experimental"
-                },
-                "category": {
-                    "fragmenter": "none",
-                    "matched_fields": [
-                        "category",
-                        "category.plain"
-                    ],
-                    "number_of_fragments": 1,
-                    "options": {
-                        "skip_if_last_matched": true
-                    },
-                    "order": "score",
-                    "type": "experimental"
-                },
-                "heading": {
-                    "fragmenter": "none",
-                    "matched_fields": [
-                        "heading",
-                        "heading.plain"
-                    ],
-                    "number_of_fragments": 1,
-                    "options": {
-                        "skip_if_last_matched": true
-                    },
-                    "order": "score",
-                    "type": "experimental"
-                },
-                "redirect.title": {
-                    "fragmenter": "none",
-                    "matched_fields": [
-                        "redirect.title",
-                        "redirect.title.plain"
-                    ],
-                    "number_of_fragments": 1,
-                    "options": {
-                        "skip_if_last_matched": true
-                    },
-                    "order": "score",
-                    "type": "experimental"
-                },
-                "text": {
-                    "fragment_size": 150,
-                    "fragmenter": "scan",
-                    "matched_fields": [
-                        "text",
-                        "text.plain"
-=======
 [
     {
         "description": "full_text search for 'intitle:catapult \tintitle:catapult'",
@@ -107,7 +17,6 @@
                 "title",
                 "wiki"
             ],
-            "fields": false,
             "query": {
                 "bool": {
                     "filter": [
@@ -151,7 +60,6 @@
                                 ]
                             }
                         }
->>>>>>> e6133967
                     ],
                     "minimum_number_should_match": 1,
                     "should": [
@@ -219,21 +127,21 @@
                                             "queries": [
                                                 {
                                                     "multi_match": {
+                                                        "boost": 1.05,
+                                                        "fields": [
+                                                            "suggest"
+                                                        ],
+                                                        "minimum_should_match": "1",
+                                                        "query": "catapult \tcatapult",
+                                                        "type": "most_fields"
+                                                    }
+                                                },
+                                                {
+                                                    "multi_match": {
                                                         "boost": 2,
                                                         "fields": [
                                                             "redirect.title.plain^1",
                                                             "redirect.title^0.3"
-                                                        ],
-                                                        "minimum_should_match": "1",
-                                                        "query": "catapult \tcatapult",
-                                                        "type": "most_fields"
-                                                    }
-                                                },
-                                                {
-                                                    "multi_match": {
-                                                        "boost": 2.1,
-                                                        "fields": [
-                                                            "suggest"
                                                         ],
                                                         "minimum_should_match": "1",
                                                         "query": "catapult \tcatapult",
@@ -375,7 +283,8 @@
                 "full_text",
                 "full_text_simple_match",
                 "intitle"
-            ]
+            ],
+            "stored_fields": []
         }
     },
     {
@@ -396,7 +305,6 @@
                 "title",
                 "wiki"
             ],
-            "fields": false,
             "query": {
                 "bool": {
                     "filter": [
@@ -507,6 +415,17 @@
                                             "queries": [
                                                 {
                                                     "multi_match": {
+                                                        "boost": 1.05,
+                                                        "fields": [
+                                                            "suggest"
+                                                        ],
+                                                        "minimum_should_match": "1",
+                                                        "query": "catapult \tcatapult",
+                                                        "type": "most_fields"
+                                                    }
+                                                },
+                                                {
+                                                    "multi_match": {
                                                         "boost": 2,
                                                         "fields": [
                                                             "redirect.title.plain^1",
@@ -516,17 +435,6 @@
                                                         "query": "catapult \tcatapult",
                                                         "type": "most_fields"
                                                     }
-                                                },
-                                                {
-                                                    "multi_match": {
-                                                        "boost": 2.1,
-                                                        "fields": [
-                                                            "suggest"
-                                                        ],
-                                                        "minimum_should_match": "1",
-                                                        "query": "catapult \tcatapult",
-                                                        "type": "most_fields"
-                                                    }
                                                 }
                                             ]
                                         }
@@ -591,34 +499,6 @@
                                             "type": "most_fields"
                                         }
                                     }
-<<<<<<< HEAD
-                                },
-                                {
-                                    "dis_max": {
-                                        "queries": [
-                                            {
-                                                "multi_match": {
-                                                    "boost": 1.05,
-                                                    "fields": [
-                                                        "suggest"
-                                                    ],
-                                                    "minimum_should_match": "1",
-                                                    "query": "catapult \tcatapult",
-                                                    "type": "most_fields"
-                                                }
-                                            },
-                                            {
-                                                "multi_match": {
-                                                    "boost": 2,
-                                                    "fields": [
-                                                        "redirect.title.plain^1",
-                                                        "redirect.title^0.3"
-                                                    ],
-                                                    "minimum_should_match": "1",
-                                                    "query": "catapult \tcatapult",
-                                                    "type": "most_fields"
-                                                }
-=======
                                 ]
                             }
                         },
@@ -653,7 +533,6 @@
                                                 "namespace": [
                                                     1
                                                 ]
->>>>>>> e6133967
                                             }
                                         },
                                         "weight": "0.25"
@@ -692,7 +571,8 @@
                 "full_text",
                 "full_text_simple_match",
                 "intitle"
-            ]
+            ],
+            "stored_fields": []
         }
     },
     {
@@ -716,7 +596,6 @@
                 "title",
                 "wiki"
             ],
-            "fields": "text.word_count",
             "highlight": {
                 "fields": {
                     "auxiliary_text": {
@@ -888,33 +767,9 @@
                                 ]
                             }
                         }
-<<<<<<< HEAD
-                    },
-                    "rescore_query_weight": 1,
-                    "score_mode": "multiply"
-                },
-                "window_size": 8192
-            }
-        ],
-        "size": 20,
-        "stats": [
-            "full_text",
-            "intitle",
-            "suggest"
-        ],
-        "stored_fields": [
-            "text.word_count"
-        ],
-        "suggest": {
-            "suggest": {
-                "phrase": {
-                    "confidence": 2,
-                    "direct_generator": [
-=======
                     ],
                     "minimum_number_should_match": 1,
                     "should": [
->>>>>>> e6133967
                         {
                             "bool": {
                                 "disable_coord": true,
@@ -979,21 +834,21 @@
                                             "queries": [
                                                 {
                                                     "multi_match": {
+                                                        "boost": 1.05,
+                                                        "fields": [
+                                                            "suggest"
+                                                        ],
+                                                        "minimum_should_match": "1",
+                                                        "query": "catapult \tcatapult",
+                                                        "type": "most_fields"
+                                                    }
+                                                },
+                                                {
+                                                    "multi_match": {
                                                         "boost": 2,
                                                         "fields": [
                                                             "redirect.title.plain^1",
                                                             "redirect.title^0.3"
-                                                        ],
-                                                        "minimum_should_match": "1",
-                                                        "query": "catapult \tcatapult",
-                                                        "type": "most_fields"
-                                                    }
-                                                },
-                                                {
-                                                    "multi_match": {
-                                                        "boost": 2.1,
-                                                        "fields": [
-                                                            "suggest"
                                                         ],
                                                         "minimum_should_match": "1",
                                                         "query": "catapult \tcatapult",
@@ -1136,6 +991,9 @@
                 "full_text_simple_match",
                 "intitle",
                 "suggest"
+            ],
+            "stored_fields": [
+                "text.word_count"
             ],
             "suggest": {
                 "suggest": {
