[
    {
        "description": "full_text search for '******* catapult'",
        "options": {
            "search_type": "dfs_query_then_fetch",
            "timeout": "20s"
        },
        "params": {
            "search_type": "dfs_query_then_fetch",
            "timeout": "20s"
        },
        "path": "itwikibooks\/page\/_search",
        "query": {
            "_source": [
                "namespace",
                "namespace_text",
                "redirect.*",
                "text_bytes",
                "timestamp",
                "title",
                "wiki"
            ],
<<<<<<< HEAD
=======
            "fields": "text.word_count",
            "highlight": {
                "fields": {
                    "auxiliary_text": {
                        "fragment_size": 150,
                        "fragmenter": "scan",
                        "matched_fields": [
                            "auxiliary_text",
                            "auxiliary_text.plain"
                        ],
                        "number_of_fragments": 1,
                        "options": {
                            "boost_before": {
                                "20": 2,
                                "50": 1.8,
                                "200": 1.5,
                                "1000": 1.2
                            },
                            "max_fragments_scored": 5000,
                            "skip_if_last_matched": true,
                            "top_scoring": true
                        },
                        "type": "experimental"
                    },
                    "category": {
                        "fragmenter": "none",
                        "matched_fields": [
                            "category",
                            "category.plain"
                        ],
                        "number_of_fragments": 1,
                        "options": {
                            "skip_if_last_matched": true
                        },
                        "order": "score",
                        "type": "experimental"
                    },
                    "heading": {
                        "fragmenter": "none",
                        "matched_fields": [
                            "heading",
                            "heading.plain"
                        ],
                        "number_of_fragments": 1,
                        "options": {
                            "skip_if_last_matched": true
                        },
                        "order": "score",
                        "type": "experimental"
                    },
                    "redirect.title": {
                        "fragmenter": "none",
                        "matched_fields": [
                            "redirect.title",
                            "redirect.title.plain"
                        ],
                        "number_of_fragments": 1,
                        "options": {
                            "skip_if_last_matched": true
                        },
                        "order": "score",
                        "type": "experimental"
                    },
                    "text": {
                        "fragment_size": 150,
                        "fragmenter": "scan",
                        "matched_fields": [
                            "text",
                            "text.plain"
                        ],
                        "no_match_size": 150,
                        "number_of_fragments": 1,
                        "options": {
                            "boost_before": {
                                "20": 2,
                                "50": 1.8,
                                "200": 1.5,
                                "1000": 1.2
                            },
                            "max_fragments_scored": 5000,
                            "top_scoring": true
                        },
                        "type": "experimental"
                    },
                    "title": {
                        "fragmenter": "none",
                        "matched_fields": [
                            "title",
                            "title.plain"
                        ],
                        "number_of_fragments": 1,
                        "type": "experimental"
                    }
                },
                "highlight_query": {
                    "query_string": {
                        "allow_leading_wildcard": true,
                        "auto_generate_phrase_queries": true,
                        "default_operator": "AND",
                        "fields": [
                            "auxiliary_text.plain^0.5",
                            "auxiliary_text^0.25",
                            "category.plain^8",
                            "category^4",
                            "heading.plain^5",
                            "heading^2.5",
                            "opening_text.plain^3",
                            "opening_text^1.5",
                            "redirect.title.plain^15",
                            "redirect.title^7.5",
                            "text.plain^1",
                            "text^0.5",
                            "title.plain^20",
                            "title^10"
                        ],
                        "fuzzy_prefix_length": 2,
                        "max_determinized_states": 500,
                        "phrase_slop": 1,
                        "query": "******* catapult",
                        "rewrite": "top_terms_blended_freqs_1024"
                    }
                },
                "post_tags": [
                    "<\/span>"
                ],
                "pre_tags": [
                    "<span class=\"searchmatch\">"
                ]
            },
>>>>>>> e393c3e4
            "query": {
                "bool": {
                    "filter": [
                        {
                            "terms": {
                                "namespace": [
                                    0,
                                    1,
                                    2,
                                    3
                                ]
                            }
                        }
                    ],
                    "minimum_number_should_match": 1,
                    "should": [
                        {
                            "multi_match": {
                                "fields": [
                                    "all_near_match^2"
                                ],
                                "query": "******* catapult"
                            }
                        },
                        {
                            "query_string": {
                                "allow_leading_wildcard": true,
                                "auto_generate_phrase_queries": true,
                                "default_operator": "AND",
                                "fields": [
                                    "all.plain^1",
                                    "all^0.5"
                                ],
                                "fuzzy_prefix_length": 2,
                                "max_determinized_states": 500,
                                "phrase_slop": 0,
                                "query": "******* catapult",
                                "rewrite": "top_terms_blended_freqs_1024"
                            }
                        }
                    ]
                }
            },
            "rescore": [
                {
                    "query": {
                        "query_weight": 1,
                        "rescore_query": {
                            "function_score": {
                                "functions": [
                                    {
                                        "field_value_factor": {
                                            "field": "incoming_links",
                                            "missing": 0,
                                            "modifier": "log2p"
                                        }
                                    },
                                    {
                                        "filter": {
                                            "terms": {
                                                "namespace": [
                                                    1
                                                ]
                                            }
                                        },
                                        "weight": "0.25"
                                    },
                                    {
                                        "filter": {
                                            "terms": {
                                                "namespace": [
                                                    2
                                                ]
                                            }
                                        },
                                        "weight": "0.05"
                                    },
                                    {
                                        "filter": {
                                            "terms": {
                                                "namespace": [
                                                    3
                                                ]
                                            }
                                        },
                                        "weight": "0.0125"
                                    }
                                ]
                            }
                        },
                        "rescore_query_weight": 1,
                        "score_mode": "multiply"
                    },
                    "window_size": 8192
                }
            ],
            "size": 5,
            "stats": [
                "full_text",
                "full_text_querystring",
                "query_string"
            ],
            "stored_fields": []
        }
    },
    {
        "description": "full_text search for '******* catapult'",
        "options": {
            "search_type": "dfs_query_then_fetch",
            "timeout": "20s"
        },
        "params": {
            "search_type": "dfs_query_then_fetch",
            "timeout": "20s"
        },
        "path": "itwiktionary\/page\/_search",
        "query": {
            "_source": [
                "namespace",
                "namespace_text",
                "redirect.*",
                "text_bytes",
                "timestamp",
                "title",
                "wiki"
            ],
<<<<<<< HEAD
=======
            "fields": "text.word_count",
            "highlight": {
                "fields": {
                    "auxiliary_text": {
                        "fragment_size": 150,
                        "fragmenter": "scan",
                        "matched_fields": [
                            "auxiliary_text",
                            "auxiliary_text.plain"
                        ],
                        "number_of_fragments": 1,
                        "options": {
                            "boost_before": {
                                "20": 2,
                                "50": 1.8,
                                "200": 1.5,
                                "1000": 1.2
                            },
                            "max_fragments_scored": 5000,
                            "skip_if_last_matched": true,
                            "top_scoring": true
                        },
                        "type": "experimental"
                    },
                    "category": {
                        "fragmenter": "none",
                        "matched_fields": [
                            "category",
                            "category.plain"
                        ],
                        "number_of_fragments": 1,
                        "options": {
                            "skip_if_last_matched": true
                        },
                        "order": "score",
                        "type": "experimental"
                    },
                    "heading": {
                        "fragmenter": "none",
                        "matched_fields": [
                            "heading",
                            "heading.plain"
                        ],
                        "number_of_fragments": 1,
                        "options": {
                            "skip_if_last_matched": true
                        },
                        "order": "score",
                        "type": "experimental"
                    },
                    "redirect.title": {
                        "fragmenter": "none",
                        "matched_fields": [
                            "redirect.title",
                            "redirect.title.plain"
                        ],
                        "number_of_fragments": 1,
                        "options": {
                            "skip_if_last_matched": true
                        },
                        "order": "score",
                        "type": "experimental"
                    },
                    "text": {
                        "fragment_size": 150,
                        "fragmenter": "scan",
                        "matched_fields": [
                            "text",
                            "text.plain"
                        ],
                        "no_match_size": 150,
                        "number_of_fragments": 1,
                        "options": {
                            "boost_before": {
                                "20": 2,
                                "50": 1.8,
                                "200": 1.5,
                                "1000": 1.2
                            },
                            "max_fragments_scored": 5000,
                            "top_scoring": true
                        },
                        "type": "experimental"
                    },
                    "title": {
                        "fragmenter": "none",
                        "matched_fields": [
                            "title",
                            "title.plain"
                        ],
                        "number_of_fragments": 1,
                        "type": "experimental"
                    }
                },
                "highlight_query": {
                    "query_string": {
                        "allow_leading_wildcard": true,
                        "auto_generate_phrase_queries": true,
                        "default_operator": "AND",
                        "fields": [
                            "auxiliary_text.plain^0.5",
                            "auxiliary_text^0.25",
                            "category.plain^8",
                            "category^4",
                            "heading.plain^5",
                            "heading^2.5",
                            "opening_text.plain^3",
                            "opening_text^1.5",
                            "redirect.title.plain^15",
                            "redirect.title^7.5",
                            "text.plain^1",
                            "text^0.5",
                            "title.plain^20",
                            "title^10"
                        ],
                        "fuzzy_prefix_length": 2,
                        "max_determinized_states": 500,
                        "phrase_slop": 1,
                        "query": "******* catapult",
                        "rewrite": "top_terms_blended_freqs_1024"
                    }
                },
                "post_tags": [
                    "<\/span>"
                ],
                "pre_tags": [
                    "<span class=\"searchmatch\">"
                ]
            },
>>>>>>> e393c3e4
            "query": {
                "bool": {
                    "filter": [
                        {
                            "terms": {
                                "namespace": [
                                    0,
                                    1,
                                    2,
                                    3
                                ]
                            }
                        }
                    ],
                    "minimum_number_should_match": 1,
                    "should": [
                        {
                            "multi_match": {
                                "fields": [
                                    "all_near_match^2"
                                ],
                                "query": "******* catapult"
                            }
                        },
                        {
                            "query_string": {
                                "allow_leading_wildcard": true,
                                "auto_generate_phrase_queries": true,
                                "default_operator": "AND",
                                "fields": [
                                    "all.plain^1",
                                    "all^0.5"
                                ],
                                "fuzzy_prefix_length": 2,
                                "max_determinized_states": 500,
                                "phrase_slop": 0,
                                "query": "******* catapult",
                                "rewrite": "top_terms_blended_freqs_1024"
                            }
                        }
                    ]
                }
            },
            "rescore": [
                {
                    "query": {
                        "query_weight": 1,
                        "rescore_query": {
                            "function_score": {
                                "functions": [
                                    {
                                        "field_value_factor": {
                                            "field": "incoming_links",
                                            "missing": 0,
                                            "modifier": "log2p"
                                        }
                                    },
                                    {
                                        "filter": {
                                            "terms": {
                                                "namespace": [
                                                    1
                                                ]
                                            }
                                        },
                                        "weight": "0.25"
                                    },
                                    {
                                        "filter": {
                                            "terms": {
                                                "namespace": [
                                                    2
                                                ]
                                            }
                                        },
                                        "weight": "0.05"
                                    },
                                    {
                                        "filter": {
                                            "terms": {
                                                "namespace": [
                                                    3
                                                ]
                                            }
                                        },
                                        "weight": "0.0125"
                                    }
                                ]
                            }
                        },
                        "rescore_query_weight": 1,
                        "score_mode": "multiply"
                    },
                    "window_size": 8192
                }
            ],
            "size": 5,
            "stats": [
                "full_text",
                "full_text_querystring",
                "query_string"
            ],
            "stored_fields": []
        }
    },
    {
        "description": "full_text search for '******* catapult'",
        "options": {
            "search_type": "dfs_query_then_fetch",
            "timeout": "20s"
        },
        "params": {
            "search_type": "dfs_query_then_fetch",
            "timeout": "20s"
        },
        "path": "wiki\/page\/_search",
        "query": {
            "_source": [
                "namespace",
                "namespace_text",
                "redirect.*",
                "text_bytes",
                "timestamp",
                "title",
                "wiki"
            ],
            "highlight": {
                "fields": {
                    "auxiliary_text": {
                        "fragment_size": 150,
                        "fragmenter": "scan",
                        "matched_fields": [
                            "auxiliary_text",
                            "auxiliary_text.plain"
                        ],
                        "number_of_fragments": 1,
                        "options": {
                            "boost_before": {
                                "20": 2,
                                "50": 1.8,
                                "200": 1.5,
                                "1000": 1.2
                            },
                            "max_fragments_scored": 5000,
                            "skip_if_last_matched": true,
                            "top_scoring": true
                        },
                        "type": "experimental"
                    },
                    "category": {
                        "fragmenter": "none",
                        "matched_fields": [
                            "category",
                            "category.plain"
                        ],
                        "number_of_fragments": 1,
                        "options": {
                            "skip_if_last_matched": true
                        },
                        "order": "score",
                        "type": "experimental"
                    },
                    "heading": {
                        "fragmenter": "none",
                        "matched_fields": [
                            "heading",
                            "heading.plain"
                        ],
                        "number_of_fragments": 1,
                        "options": {
                            "skip_if_last_matched": true
                        },
                        "order": "score",
                        "type": "experimental"
                    },
                    "redirect.title": {
                        "fragmenter": "none",
                        "matched_fields": [
                            "redirect.title",
                            "redirect.title.plain"
                        ],
                        "number_of_fragments": 1,
                        "options": {
                            "skip_if_last_matched": true
                        },
                        "order": "score",
                        "type": "experimental"
                    },
                    "text": {
                        "fragment_size": 150,
                        "fragmenter": "scan",
                        "matched_fields": [
                            "text",
                            "text.plain"
                        ],
                        "no_match_size": 150,
                        "number_of_fragments": 1,
                        "options": {
                            "boost_before": {
                                "20": 2,
                                "50": 1.8,
                                "200": 1.5,
                                "1000": 1.2
                            },
                            "max_fragments_scored": 5000,
                            "top_scoring": true
                        },
                        "type": "experimental"
                    },
                    "title": {
                        "fragmenter": "none",
                        "matched_fields": [
                            "title",
                            "title.plain"
                        ],
                        "number_of_fragments": 1,
                        "type": "experimental"
                    }
                },
                "highlight_query": {
                    "query_string": {
                        "allow_leading_wildcard": true,
                        "auto_generate_phrase_queries": true,
                        "default_operator": "AND",
                        "fields": [
                            "auxiliary_text.plain^0.5",
                            "auxiliary_text^0.25",
                            "category.plain^8",
                            "category^4",
                            "heading.plain^5",
                            "heading^2.5",
                            "opening_text.plain^3",
                            "opening_text^1.5",
                            "redirect.title.plain^15",
                            "redirect.title^7.5",
                            "text.plain^1",
                            "text^0.5",
                            "title.plain^20",
                            "title^10"
                        ],
                        "fuzzy_prefix_length": 2,
                        "max_determinized_states": 500,
                        "phrase_slop": 1,
                        "query": "******* catapult",
                        "rewrite": "top_terms_blended_freqs_1024"
                    }
                },
                "post_tags": [
                    "<\/span>"
                ],
                "pre_tags": [
                    "<span class=\"searchmatch\">"
                ]
            },
            "query": {
                "bool": {
                    "filter": [
                        {
                            "terms": {
                                "namespace": [
                                    0,
                                    1,
                                    2,
                                    3
                                ]
                            }
                        }
                    ],
                    "minimum_number_should_match": 1,
                    "should": [
                        {
                            "multi_match": {
                                "fields": [
                                    "all_near_match^2"
                                ],
                                "query": "******* catapult"
                            }
                        },
                        {
                            "query_string": {
                                "allow_leading_wildcard": true,
                                "auto_generate_phrase_queries": true,
                                "default_operator": "AND",
                                "fields": [
                                    "all.plain^1",
                                    "all^0.5"
                                ],
                                "fuzzy_prefix_length": 2,
                                "max_determinized_states": 500,
                                "phrase_slop": 0,
                                "query": "******* catapult",
                                "rewrite": "top_terms_blended_freqs_1024"
                            }
                        }
                    ]
                }
            },
            "rescore": [
                {
                    "query": {
                        "query_weight": 1,
                        "rescore_query": {
                            "function_score": {
                                "functions": [
                                    {
                                        "field_value_factor": {
                                            "field": "incoming_links",
                                            "missing": 0,
                                            "modifier": "log2p"
                                        }
                                    },
                                    {
                                        "filter": {
                                            "terms": {
                                                "namespace": [
                                                    1
                                                ]
                                            }
                                        },
                                        "weight": "0.25"
                                    },
                                    {
                                        "filter": {
                                            "terms": {
                                                "namespace": [
                                                    2
                                                ]
                                            }
                                        },
                                        "weight": "0.05"
                                    },
                                    {
                                        "filter": {
                                            "terms": {
                                                "namespace": [
                                                    3
                                                ]
                                            }
                                        },
                                        "weight": "0.0125"
                                    }
                                ]
                            }
                        },
                        "rescore_query_weight": 1,
                        "score_mode": "multiply"
                    },
                    "window_size": 8192
                }
            ],
            "size": 20,
            "stats": [
                "full_text",
                "full_text_querystring",
                "query_string"
            ],
            "stored_fields": [
                "text.word_count"
            ]
        }
    }
]<|MERGE_RESOLUTION|>--- conflicted
+++ resolved
@@ -20,9 +20,6 @@
                 "title",
                 "wiki"
             ],
-<<<<<<< HEAD
-=======
-            "fields": "text.word_count",
             "highlight": {
                 "fields": {
                     "auxiliary_text": {
@@ -151,7 +148,6 @@
                     "<span class=\"searchmatch\">"
                 ]
             },
->>>>>>> e393c3e4
             "query": {
                 "bool": {
                     "filter": [
@@ -254,7 +250,9 @@
                 "full_text_querystring",
                 "query_string"
             ],
-            "stored_fields": []
+            "stored_fields": [
+                "text.word_count"
+            ]
         }
     },
     {
@@ -278,9 +276,6 @@
                 "title",
                 "wiki"
             ],
-<<<<<<< HEAD
-=======
-            "fields": "text.word_count",
             "highlight": {
                 "fields": {
                     "auxiliary_text": {
@@ -409,7 +404,6 @@
                     "<span class=\"searchmatch\">"
                 ]
             },
->>>>>>> e393c3e4
             "query": {
                 "bool": {
                     "filter": [
@@ -512,7 +506,9 @@
                 "full_text_querystring",
                 "query_string"
             ],
-            "stored_fields": []
+            "stored_fields": [
+                "text.word_count"
+            ]
         }
     },
     {
