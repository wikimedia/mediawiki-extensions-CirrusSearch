[
    {
        "description": "full_text search for 'hastemplate:\"Template:Template Test\"'",
        "options": {
            "search_type": "dfs_query_then_fetch",
            "timeout": "20s"
        },
        "params": {
            "search_type": "dfs_query_then_fetch",
            "timeout": "20s"
        },
        "path": "itwikibooks\/page\/_search",
        "query": {
            "_source": [
                "namespace",
                "namespace_text",
                "redirect.*",
                "text_bytes",
                "timestamp",
                "title",
                "wiki"
            ],
<<<<<<< HEAD
=======
            "fields": "text.word_count",
            "highlight": {
                "fields": {
                    "auxiliary_text": {
                        "fragment_size": 150,
                        "fragmenter": "scan",
                        "matched_fields": [
                            "auxiliary_text",
                            "auxiliary_text.plain"
                        ],
                        "number_of_fragments": 1,
                        "options": {
                            "boost_before": {
                                "20": 2,
                                "50": 1.8,
                                "200": 1.5,
                                "1000": 1.2
                            },
                            "max_fragments_scored": 5000,
                            "skip_if_last_matched": true,
                            "top_scoring": true
                        },
                        "type": "experimental"
                    },
                    "category": {
                        "fragmenter": "none",
                        "matched_fields": [
                            "category",
                            "category.plain"
                        ],
                        "number_of_fragments": 1,
                        "options": {
                            "skip_if_last_matched": true
                        },
                        "order": "score",
                        "type": "experimental"
                    },
                    "heading": {
                        "fragmenter": "none",
                        "matched_fields": [
                            "heading",
                            "heading.plain"
                        ],
                        "number_of_fragments": 1,
                        "options": {
                            "skip_if_last_matched": true
                        },
                        "order": "score",
                        "type": "experimental"
                    },
                    "redirect.title": {
                        "fragmenter": "none",
                        "matched_fields": [
                            "redirect.title",
                            "redirect.title.plain"
                        ],
                        "number_of_fragments": 1,
                        "options": {
                            "skip_if_last_matched": true
                        },
                        "order": "score",
                        "type": "experimental"
                    },
                    "text": {
                        "fragment_size": 150,
                        "fragmenter": "scan",
                        "matched_fields": [
                            "text",
                            "text.plain"
                        ],
                        "no_match_size": 150,
                        "number_of_fragments": 1,
                        "options": {
                            "boost_before": {
                                "20": 2,
                                "50": 1.8,
                                "200": 1.5,
                                "1000": 1.2
                            },
                            "max_fragments_scored": 5000,
                            "top_scoring": true
                        },
                        "type": "experimental"
                    },
                    "title": {
                        "fragmenter": "none",
                        "matched_fields": [
                            "title",
                            "title.plain"
                        ],
                        "number_of_fragments": 1,
                        "type": "experimental"
                    }
                },
                "post_tags": [
                    "<\/span>"
                ],
                "pre_tags": [
                    "<span class=\"searchmatch\">"
                ]
            },
>>>>>>> e393c3e4
            "query": {
                "bool": {
                    "filter": [
                        {
                            "bool": {
                                "must": [
                                    {
                                        "match": {
                                            "template": {
                                                "query": "Template:Template Test"
                                            }
                                        }
                                    },
                                    {
                                        "terms": {
                                            "namespace": [
                                                0,
                                                1,
                                                2,
                                                3
                                            ]
                                        }
                                    }
                                ]
                            }
                        }
                    ],
                    "must": [
                        {
                            "match_all": []
                        }
                    ]
                }
            },
            "rescore": [
                {
                    "query": {
                        "query_weight": 1,
                        "rescore_query": {
                            "function_score": {
                                "functions": [
                                    {
                                        "field_value_factor": {
                                            "field": "incoming_links",
                                            "missing": 0,
                                            "modifier": "log2p"
                                        }
                                    },
                                    {
                                        "filter": {
                                            "terms": {
                                                "namespace": [
                                                    1
                                                ]
                                            }
                                        },
                                        "weight": "0.25"
                                    },
                                    {
                                        "filter": {
                                            "terms": {
                                                "namespace": [
                                                    2
                                                ]
                                            }
                                        },
                                        "weight": "0.05"
                                    },
                                    {
                                        "filter": {
                                            "terms": {
                                                "namespace": [
                                                    3
                                                ]
                                            }
                                        },
                                        "weight": "0.0125"
                                    }
                                ]
                            }
                        },
                        "rescore_query_weight": 1,
                        "score_mode": "multiply"
                    },
                    "window_size": 8192
                }
            ],
            "size": 5,
            "stats": [
                "full_text",
                "hastemplate"
            ],
            "stored_fields": []
        }
    },
    {
        "description": "full_text search for 'hastemplate:\"Template:Template Test\"'",
        "options": {
            "search_type": "dfs_query_then_fetch",
            "timeout": "20s"
        },
        "params": {
            "search_type": "dfs_query_then_fetch",
            "timeout": "20s"
        },
        "path": "itwiktionary\/page\/_search",
        "query": {
            "_source": [
                "namespace",
                "namespace_text",
                "redirect.*",
                "text_bytes",
                "timestamp",
                "title",
                "wiki"
            ],
<<<<<<< HEAD
=======
            "fields": "text.word_count",
            "highlight": {
                "fields": {
                    "auxiliary_text": {
                        "fragment_size": 150,
                        "fragmenter": "scan",
                        "matched_fields": [
                            "auxiliary_text",
                            "auxiliary_text.plain"
                        ],
                        "number_of_fragments": 1,
                        "options": {
                            "boost_before": {
                                "20": 2,
                                "50": 1.8,
                                "200": 1.5,
                                "1000": 1.2
                            },
                            "max_fragments_scored": 5000,
                            "skip_if_last_matched": true,
                            "top_scoring": true
                        },
                        "type": "experimental"
                    },
                    "category": {
                        "fragmenter": "none",
                        "matched_fields": [
                            "category",
                            "category.plain"
                        ],
                        "number_of_fragments": 1,
                        "options": {
                            "skip_if_last_matched": true
                        },
                        "order": "score",
                        "type": "experimental"
                    },
                    "heading": {
                        "fragmenter": "none",
                        "matched_fields": [
                            "heading",
                            "heading.plain"
                        ],
                        "number_of_fragments": 1,
                        "options": {
                            "skip_if_last_matched": true
                        },
                        "order": "score",
                        "type": "experimental"
                    },
                    "redirect.title": {
                        "fragmenter": "none",
                        "matched_fields": [
                            "redirect.title",
                            "redirect.title.plain"
                        ],
                        "number_of_fragments": 1,
                        "options": {
                            "skip_if_last_matched": true
                        },
                        "order": "score",
                        "type": "experimental"
                    },
                    "text": {
                        "fragment_size": 150,
                        "fragmenter": "scan",
                        "matched_fields": [
                            "text",
                            "text.plain"
                        ],
                        "no_match_size": 150,
                        "number_of_fragments": 1,
                        "options": {
                            "boost_before": {
                                "20": 2,
                                "50": 1.8,
                                "200": 1.5,
                                "1000": 1.2
                            },
                            "max_fragments_scored": 5000,
                            "top_scoring": true
                        },
                        "type": "experimental"
                    },
                    "title": {
                        "fragmenter": "none",
                        "matched_fields": [
                            "title",
                            "title.plain"
                        ],
                        "number_of_fragments": 1,
                        "type": "experimental"
                    }
                },
                "post_tags": [
                    "<\/span>"
                ],
                "pre_tags": [
                    "<span class=\"searchmatch\">"
                ]
            },
>>>>>>> e393c3e4
            "query": {
                "bool": {
                    "filter": [
                        {
                            "bool": {
                                "must": [
                                    {
                                        "match": {
                                            "template": {
                                                "query": "Template:Template Test"
                                            }
                                        }
                                    },
                                    {
                                        "terms": {
                                            "namespace": [
                                                0,
                                                1,
                                                2,
                                                3
                                            ]
                                        }
                                    }
                                ]
                            }
                        }
                    ],
                    "must": [
                        {
                            "match_all": []
                        }
                    ]
                }
            },
            "rescore": [
                {
                    "query": {
                        "query_weight": 1,
                        "rescore_query": {
                            "function_score": {
                                "functions": [
                                    {
                                        "field_value_factor": {
                                            "field": "incoming_links",
                                            "missing": 0,
                                            "modifier": "log2p"
                                        }
                                    },
                                    {
                                        "filter": {
                                            "terms": {
                                                "namespace": [
                                                    1
                                                ]
                                            }
                                        },
                                        "weight": "0.25"
                                    },
                                    {
                                        "filter": {
                                            "terms": {
                                                "namespace": [
                                                    2
                                                ]
                                            }
                                        },
                                        "weight": "0.05"
                                    },
                                    {
                                        "filter": {
                                            "terms": {
                                                "namespace": [
                                                    3
                                                ]
                                            }
                                        },
                                        "weight": "0.0125"
                                    }
                                ]
                            }
                        },
                        "rescore_query_weight": 1,
                        "score_mode": "multiply"
                    },
                    "window_size": 8192
                }
            ],
            "size": 5,
            "stats": [
                "full_text",
                "hastemplate"
            ],
            "stored_fields": []
        }
    },
    {
        "description": "full_text search for 'hastemplate:\"Template:Template Test\"'",
        "options": {
            "search_type": "dfs_query_then_fetch",
            "timeout": "20s"
        },
        "params": {
            "search_type": "dfs_query_then_fetch",
            "timeout": "20s"
        },
        "path": "wiki\/page\/_search",
        "query": {
            "_source": [
                "namespace",
                "namespace_text",
                "redirect.*",
                "text_bytes",
                "timestamp",
                "title",
                "wiki"
            ],
            "highlight": {
                "fields": {
                    "auxiliary_text": {
                        "fragment_size": 150,
                        "fragmenter": "scan",
                        "matched_fields": [
                            "auxiliary_text",
                            "auxiliary_text.plain"
                        ],
                        "number_of_fragments": 1,
                        "options": {
                            "boost_before": {
                                "20": 2,
                                "50": 1.8,
                                "200": 1.5,
                                "1000": 1.2
                            },
                            "max_fragments_scored": 5000,
                            "skip_if_last_matched": true,
                            "top_scoring": true
                        },
                        "type": "experimental"
                    },
                    "category": {
                        "fragmenter": "none",
                        "matched_fields": [
                            "category",
                            "category.plain"
                        ],
                        "number_of_fragments": 1,
                        "options": {
                            "skip_if_last_matched": true
                        },
                        "order": "score",
                        "type": "experimental"
                    },
                    "heading": {
                        "fragmenter": "none",
                        "matched_fields": [
                            "heading",
                            "heading.plain"
                        ],
                        "number_of_fragments": 1,
                        "options": {
                            "skip_if_last_matched": true
                        },
                        "order": "score",
                        "type": "experimental"
                    },
                    "redirect.title": {
                        "fragmenter": "none",
                        "matched_fields": [
                            "redirect.title",
                            "redirect.title.plain"
                        ],
                        "number_of_fragments": 1,
                        "options": {
                            "skip_if_last_matched": true
                        },
                        "order": "score",
                        "type": "experimental"
                    },
                    "text": {
                        "fragment_size": 150,
                        "fragmenter": "scan",
                        "matched_fields": [
                            "text",
                            "text.plain"
                        ],
                        "no_match_size": 150,
                        "number_of_fragments": 1,
                        "options": {
                            "boost_before": {
                                "20": 2,
                                "50": 1.8,
                                "200": 1.5,
                                "1000": 1.2
                            },
                            "max_fragments_scored": 5000,
                            "top_scoring": true
                        },
                        "type": "experimental"
                    },
                    "title": {
                        "fragmenter": "none",
                        "matched_fields": [
                            "title",
                            "title.plain"
                        ],
                        "number_of_fragments": 1,
                        "type": "experimental"
                    }
                },
                "post_tags": [
                    "<\/span>"
                ],
                "pre_tags": [
                    "<span class=\"searchmatch\">"
                ]
            },
            "query": {
                "bool": {
                    "filter": [
                        {
                            "bool": {
                                "must": [
                                    {
                                        "match": {
                                            "template": {
                                                "query": "Template:Template Test"
                                            }
                                        }
                                    },
                                    {
                                        "terms": {
                                            "namespace": [
                                                0,
                                                1,
                                                2,
                                                3
                                            ]
                                        }
                                    }
                                ]
                            }
                        }
                    ],
                    "must": [
                        {
                            "match_all": []
                        }
                    ]
                }
            },
            "rescore": [
                {
                    "query": {
                        "query_weight": 1,
                        "rescore_query": {
                            "function_score": {
                                "functions": [
                                    {
                                        "field_value_factor": {
                                            "field": "incoming_links",
                                            "missing": 0,
                                            "modifier": "log2p"
                                        }
                                    },
                                    {
                                        "filter": {
                                            "terms": {
                                                "namespace": [
                                                    1
                                                ]
                                            }
                                        },
                                        "weight": "0.25"
                                    },
                                    {
                                        "filter": {
                                            "terms": {
                                                "namespace": [
                                                    2
                                                ]
                                            }
                                        },
                                        "weight": "0.05"
                                    },
                                    {
                                        "filter": {
                                            "terms": {
                                                "namespace": [
                                                    3
                                                ]
                                            }
                                        },
                                        "weight": "0.0125"
                                    }
                                ]
                            }
                        },
                        "rescore_query_weight": 1,
                        "score_mode": "multiply"
                    },
                    "window_size": 8192
                }
            ],
            "size": 20,
            "stats": [
                "full_text",
                "hastemplate"
            ],
            "stored_fields": [
                "text.word_count"
            ]
        }
    }
]<|MERGE_RESOLUTION|>--- conflicted
+++ resolved
@@ -20,9 +20,6 @@
                 "title",
                 "wiki"
             ],
-<<<<<<< HEAD
-=======
-            "fields": "text.word_count",
             "highlight": {
                 "fields": {
                     "auxiliary_text": {
@@ -123,7 +120,6 @@
                     "<span class=\"searchmatch\">"
                 ]
             },
->>>>>>> e393c3e4
             "query": {
                 "bool": {
                     "filter": [
@@ -216,7 +212,9 @@
                 "full_text",
                 "hastemplate"
             ],
-            "stored_fields": []
+            "stored_fields": [
+                "text.word_count"
+            ]
         }
     },
     {
@@ -240,9 +238,6 @@
                 "title",
                 "wiki"
             ],
-<<<<<<< HEAD
-=======
-            "fields": "text.word_count",
             "highlight": {
                 "fields": {
                     "auxiliary_text": {
@@ -343,7 +338,6 @@
                     "<span class=\"searchmatch\">"
                 ]
             },
->>>>>>> e393c3e4
             "query": {
                 "bool": {
                     "filter": [
@@ -436,7 +430,9 @@
                 "full_text",
                 "hastemplate"
             ],
-            "stored_fields": []
+            "stored_fields": [
+                "text.word_count"
+            ]
         }
     },
     {
