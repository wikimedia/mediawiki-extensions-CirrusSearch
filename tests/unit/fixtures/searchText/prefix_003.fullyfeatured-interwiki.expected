[
    {
        "description": "full_text search for 'prefix:\"other thing\"'",
        "options": {
            "search_type": "dfs_query_then_fetch",
            "timeout": "20s"
        },
        "params": {
            "search_type": "dfs_query_then_fetch",
            "timeout": "20s"
        },
        "path": "itwikibooks_content\/page\/_search",
        "query": {
            "_source": [
                "namespace",
                "namespace_text",
                "redirect.*",
                "text_bytes",
                "timestamp",
                "title",
                "wiki"
            ],
<<<<<<< HEAD
=======
            "fields": "text.word_count",
            "highlight": {
                "fields": {
                    "auxiliary_text": {
                        "fragment_size": 150,
                        "fragmenter": "scan",
                        "matched_fields": [
                            "auxiliary_text",
                            "auxiliary_text.plain"
                        ],
                        "number_of_fragments": 1,
                        "options": {
                            "boost_before": {
                                "20": 2,
                                "50": 1.8,
                                "200": 1.5,
                                "1000": 1.2
                            },
                            "max_fragments_scored": 5000,
                            "skip_if_last_matched": true,
                            "top_scoring": true
                        },
                        "type": "experimental"
                    },
                    "category": {
                        "fragmenter": "none",
                        "matched_fields": [
                            "category",
                            "category.plain"
                        ],
                        "number_of_fragments": 1,
                        "options": {
                            "skip_if_last_matched": true
                        },
                        "order": "score",
                        "type": "experimental"
                    },
                    "heading": {
                        "fragmenter": "none",
                        "matched_fields": [
                            "heading",
                            "heading.plain"
                        ],
                        "number_of_fragments": 1,
                        "options": {
                            "skip_if_last_matched": true
                        },
                        "order": "score",
                        "type": "experimental"
                    },
                    "redirect.title": {
                        "fragmenter": "none",
                        "matched_fields": [
                            "redirect.title",
                            "redirect.title.plain"
                        ],
                        "number_of_fragments": 1,
                        "options": {
                            "skip_if_last_matched": true
                        },
                        "order": "score",
                        "type": "experimental"
                    },
                    "text": {
                        "fragment_size": 150,
                        "fragmenter": "scan",
                        "matched_fields": [
                            "text",
                            "text.plain"
                        ],
                        "no_match_size": 150,
                        "number_of_fragments": 1,
                        "options": {
                            "boost_before": {
                                "20": 2,
                                "50": 1.8,
                                "200": 1.5,
                                "1000": 1.2
                            },
                            "max_fragments_scored": 5000,
                            "top_scoring": true
                        },
                        "type": "experimental"
                    },
                    "title": {
                        "fragmenter": "none",
                        "matched_fields": [
                            "title",
                            "title.plain"
                        ],
                        "number_of_fragments": 1,
                        "type": "experimental"
                    }
                },
                "post_tags": [
                    "<\/span>"
                ],
                "pre_tags": [
                    "<span class=\"searchmatch\">"
                ]
            },
>>>>>>> e393c3e4
            "query": {
                "bool": {
                    "filter": [
                        {
                            "bool": {
                                "must": [
                                    {
                                        "match": {
                                            "title.prefix": {
                                                "query": "other thing"
                                            }
                                        }
                                    },
                                    {
                                        "terms": {
                                            "namespace": [
                                                0
                                            ]
                                        }
                                    }
                                ]
                            }
                        }
                    ],
                    "must": [
                        {
                            "match_all": []
                        }
                    ]
                }
            },
            "rescore": [
                {
                    "query": {
                        "query_weight": 1,
                        "rescore_query": {
                            "function_score": {
                                "functions": [
                                    {
                                        "field_value_factor": {
                                            "field": "incoming_links",
                                            "missing": 0,
                                            "modifier": "log2p"
                                        }
                                    }
                                ]
                            }
                        },
                        "rescore_query_weight": 1,
                        "score_mode": "multiply"
                    },
                    "window_size": 8192
                }
            ],
            "size": 5,
            "stats": [
                "full_text",
                "prefix"
            ],
            "stored_fields": []
        }
    },
    {
        "description": "full_text search for 'prefix:\"other thing\"'",
        "options": {
            "search_type": "dfs_query_then_fetch",
            "timeout": "20s"
        },
        "params": {
            "search_type": "dfs_query_then_fetch",
            "timeout": "20s"
        },
        "path": "itwiktionary_content\/page\/_search",
        "query": {
            "_source": [
                "namespace",
                "namespace_text",
                "redirect.*",
                "text_bytes",
                "timestamp",
                "title",
                "wiki"
            ],
<<<<<<< HEAD
=======
            "fields": "text.word_count",
            "highlight": {
                "fields": {
                    "auxiliary_text": {
                        "fragment_size": 150,
                        "fragmenter": "scan",
                        "matched_fields": [
                            "auxiliary_text",
                            "auxiliary_text.plain"
                        ],
                        "number_of_fragments": 1,
                        "options": {
                            "boost_before": {
                                "20": 2,
                                "50": 1.8,
                                "200": 1.5,
                                "1000": 1.2
                            },
                            "max_fragments_scored": 5000,
                            "skip_if_last_matched": true,
                            "top_scoring": true
                        },
                        "type": "experimental"
                    },
                    "category": {
                        "fragmenter": "none",
                        "matched_fields": [
                            "category",
                            "category.plain"
                        ],
                        "number_of_fragments": 1,
                        "options": {
                            "skip_if_last_matched": true
                        },
                        "order": "score",
                        "type": "experimental"
                    },
                    "heading": {
                        "fragmenter": "none",
                        "matched_fields": [
                            "heading",
                            "heading.plain"
                        ],
                        "number_of_fragments": 1,
                        "options": {
                            "skip_if_last_matched": true
                        },
                        "order": "score",
                        "type": "experimental"
                    },
                    "redirect.title": {
                        "fragmenter": "none",
                        "matched_fields": [
                            "redirect.title",
                            "redirect.title.plain"
                        ],
                        "number_of_fragments": 1,
                        "options": {
                            "skip_if_last_matched": true
                        },
                        "order": "score",
                        "type": "experimental"
                    },
                    "text": {
                        "fragment_size": 150,
                        "fragmenter": "scan",
                        "matched_fields": [
                            "text",
                            "text.plain"
                        ],
                        "no_match_size": 150,
                        "number_of_fragments": 1,
                        "options": {
                            "boost_before": {
                                "20": 2,
                                "50": 1.8,
                                "200": 1.5,
                                "1000": 1.2
                            },
                            "max_fragments_scored": 5000,
                            "top_scoring": true
                        },
                        "type": "experimental"
                    },
                    "title": {
                        "fragmenter": "none",
                        "matched_fields": [
                            "title",
                            "title.plain"
                        ],
                        "number_of_fragments": 1,
                        "type": "experimental"
                    }
                },
                "post_tags": [
                    "<\/span>"
                ],
                "pre_tags": [
                    "<span class=\"searchmatch\">"
                ]
            },
>>>>>>> e393c3e4
            "query": {
                "bool": {
                    "filter": [
                        {
                            "bool": {
                                "must": [
                                    {
                                        "match": {
                                            "title.prefix": {
                                                "query": "other thing"
                                            }
                                        }
                                    },
                                    {
                                        "terms": {
                                            "namespace": [
                                                0
                                            ]
                                        }
                                    }
                                ]
                            }
                        }
                    ],
                    "must": [
                        {
                            "match_all": []
                        }
                    ]
                }
            },
            "rescore": [
                {
                    "query": {
                        "query_weight": 1,
                        "rescore_query": {
                            "function_score": {
                                "functions": [
                                    {
                                        "field_value_factor": {
                                            "field": "incoming_links",
                                            "missing": 0,
                                            "modifier": "log2p"
                                        }
                                    }
                                ]
                            }
                        },
                        "rescore_query_weight": 1,
                        "score_mode": "multiply"
                    },
                    "window_size": 8192
                }
            ],
            "size": 5,
            "stats": [
                "full_text",
                "prefix"
            ],
            "stored_fields": []
        }
    },
    {
        "description": "full_text search for 'prefix:\"other thing\"'",
        "options": {
            "search_type": "dfs_query_then_fetch",
            "timeout": "20s"
        },
        "params": {
            "search_type": "dfs_query_then_fetch",
            "timeout": "20s"
        },
        "path": "wiki_content\/page\/_search",
        "query": {
            "_source": [
                "namespace",
                "namespace_text",
                "redirect.*",
                "text_bytes",
                "timestamp",
                "title",
                "wiki"
            ],
            "highlight": {
                "fields": {
                    "auxiliary_text": {
                        "fragment_size": 150,
                        "fragmenter": "scan",
                        "matched_fields": [
                            "auxiliary_text",
                            "auxiliary_text.plain"
                        ],
                        "number_of_fragments": 1,
                        "options": {
                            "boost_before": {
                                "20": 2,
                                "50": 1.8,
                                "200": 1.5,
                                "1000": 1.2
                            },
                            "max_fragments_scored": 5000,
                            "skip_if_last_matched": true,
                            "top_scoring": true
                        },
                        "type": "experimental"
                    },
                    "category": {
                        "fragmenter": "none",
                        "matched_fields": [
                            "category",
                            "category.plain"
                        ],
                        "number_of_fragments": 1,
                        "options": {
                            "skip_if_last_matched": true
                        },
                        "order": "score",
                        "type": "experimental"
                    },
                    "heading": {
                        "fragmenter": "none",
                        "matched_fields": [
                            "heading",
                            "heading.plain"
                        ],
                        "number_of_fragments": 1,
                        "options": {
                            "skip_if_last_matched": true
                        },
                        "order": "score",
                        "type": "experimental"
                    },
                    "redirect.title": {
                        "fragmenter": "none",
                        "matched_fields": [
                            "redirect.title",
                            "redirect.title.plain"
                        ],
                        "number_of_fragments": 1,
                        "options": {
                            "skip_if_last_matched": true
                        },
                        "order": "score",
                        "type": "experimental"
                    },
                    "text": {
                        "fragment_size": 150,
                        "fragmenter": "scan",
                        "matched_fields": [
                            "text",
                            "text.plain"
                        ],
                        "no_match_size": 150,
                        "number_of_fragments": 1,
                        "options": {
                            "boost_before": {
                                "20": 2,
                                "50": 1.8,
                                "200": 1.5,
                                "1000": 1.2
                            },
                            "max_fragments_scored": 5000,
                            "top_scoring": true
                        },
                        "type": "experimental"
                    },
                    "title": {
                        "fragmenter": "none",
                        "matched_fields": [
                            "title",
                            "title.plain"
                        ],
                        "number_of_fragments": 1,
                        "type": "experimental"
                    }
                },
                "post_tags": [
                    "<\/span>"
                ],
                "pre_tags": [
                    "<span class=\"searchmatch\">"
                ]
            },
            "query": {
                "bool": {
                    "filter": [
                        {
                            "bool": {
                                "must": [
                                    {
                                        "match": {
                                            "title.prefix": {
                                                "query": "other thing"
                                            }
                                        }
                                    },
                                    {
                                        "terms": {
                                            "namespace": [
                                                0
                                            ]
                                        }
                                    }
                                ]
                            }
                        }
                    ],
                    "must": [
                        {
                            "match_all": []
                        }
                    ]
                }
            },
            "rescore": [
                {
                    "query": {
                        "query_weight": 1,
                        "rescore_query": {
                            "function_score": {
                                "functions": [
                                    {
                                        "field_value_factor": {
                                            "field": "incoming_links",
                                            "missing": 0,
                                            "modifier": "log2p"
                                        }
                                    }
                                ]
                            }
                        },
                        "rescore_query_weight": 1,
                        "score_mode": "multiply"
                    },
                    "window_size": 8192
                }
            ],
            "size": 20,
            "stats": [
                "full_text",
                "prefix"
            ],
            "stored_fields": [
                "text.word_count"
            ]
        }
    }
]<|MERGE_RESOLUTION|>--- conflicted
+++ resolved
@@ -20,9 +20,6 @@
                 "title",
                 "wiki"
             ],
-<<<<<<< HEAD
-=======
-            "fields": "text.word_count",
             "highlight": {
                 "fields": {
                     "auxiliary_text": {
@@ -123,7 +120,6 @@
                     "<span class=\"searchmatch\">"
                 ]
             },
->>>>>>> e393c3e4
             "query": {
                 "bool": {
                     "filter": [
@@ -183,7 +179,9 @@
                 "full_text",
                 "prefix"
             ],
-            "stored_fields": []
+            "stored_fields": [
+                "text.word_count"
+            ]
         }
     },
     {
@@ -207,9 +205,6 @@
                 "title",
                 "wiki"
             ],
-<<<<<<< HEAD
-=======
-            "fields": "text.word_count",
             "highlight": {
                 "fields": {
                     "auxiliary_text": {
@@ -310,7 +305,6 @@
                     "<span class=\"searchmatch\">"
                 ]
             },
->>>>>>> e393c3e4
             "query": {
                 "bool": {
                     "filter": [
@@ -370,7 +364,9 @@
                 "full_text",
                 "prefix"
             ],
-            "stored_fields": []
+            "stored_fields": [
+                "text.word_count"
+            ]
         }
     },
     {
