--- conflicted
+++ resolved
@@ -20,9 +20,6 @@
                 "title",
                 "wiki"
             ],
-<<<<<<< HEAD
-=======
-            "fields": "text.word_count",
             "highlight": {
                 "fields": {
                     "auxiliary_text": {
@@ -151,7 +148,6 @@
                     "<span class=\"searchmatch\">"
                 ]
             },
->>>>>>> e393c3e4
             "query": {
                 "bool": {
                     "filter": [
@@ -356,7 +352,9 @@
                 "full_text_simple_match",
                 "prefix"
             ],
-            "stored_fields": []
+            "stored_fields": [
+                "text.word_count"
+            ]
         }
     },
     {
@@ -380,9 +378,6 @@
                 "title",
                 "wiki"
             ],
-<<<<<<< HEAD
-=======
-            "fields": "text.word_count",
             "highlight": {
                 "fields": {
                     "auxiliary_text": {
@@ -511,7 +506,6 @@
                     "<span class=\"searchmatch\">"
                 ]
             },
->>>>>>> e393c3e4
             "query": {
                 "bool": {
                     "filter": [
@@ -716,7 +710,9 @@
                 "full_text_simple_match",
                 "prefix"
             ],
-            "stored_fields": []
+            "stored_fields": [
+                "text.word_count"
+            ]
         }
     },
     {
