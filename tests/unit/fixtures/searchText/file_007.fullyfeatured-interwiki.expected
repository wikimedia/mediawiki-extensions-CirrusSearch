<<<<<<< HEAD
{
    "description": "full_text search for 'filemime:\"image\/png\"'",
    "options": {
        "search_type": "dfs_query_then_fetch",
        "timeout": "20s"
    },
    "params": {
        "search_type": "dfs_query_then_fetch",
        "timeout": "20s"
    },
    "query": {
        "_source": [
            "namespace",
            "namespace_text",
            "redirect.*",
            "text_bytes",
            "timestamp",
            "title",
            "wiki"
        ],
        "highlight": {
            "fields": {
                "auxiliary_text": {
                    "fragment_size": 150,
                    "fragmenter": "scan",
                    "matched_fields": [
                        "auxiliary_text",
                        "auxiliary_text.plain"
=======
[
    {
        "description": "full_text search for 'filemime:\"image\/png\"'",
        "options": {
            "search_type": "dfs_query_then_fetch",
            "timeout": "20s"
        },
        "params": {
            "search_type": "dfs_query_then_fetch",
            "timeout": "20s"
        },
        "path": "itwikibooks\/page\/_search",
        "query": {
            "_source": [
                "namespace",
                "namespace_text",
                "title",
                "wiki"
            ],
            "fields": false,
            "query": {
                "bool": {
                    "filter": [
                        {
                            "bool": {
                                "must": [
                                    {
                                        "match_phrase": {
                                            "file_mime": "image\/png"
                                        }
                                    },
                                    {
                                        "terms": {
                                            "namespace": [
                                                0,
                                                1,
                                                2,
                                                3
                                            ]
                                        }
                                    }
                                ]
                            }
                        }
>>>>>>> e6133967
                    ],
                    "must": [
                        {
                            "match_all": []
                        }
                    ]
                }
            },
            "rescore": [
                {
                    "query": {
                        "query_weight": 1,
                        "rescore_query": {
                            "function_score": {
                                "functions": [
                                    {
                                        "field_value_factor": {
                                            "field": "incoming_links",
                                            "missing": 0,
                                            "modifier": "log2p"
                                        }
                                    },
                                    {
                                        "filter": {
                                            "terms": {
                                                "namespace": [
                                                    1
                                                ]
                                            }
                                        },
                                        "weight": "0.25"
                                    },
                                    {
                                        "filter": {
                                            "terms": {
                                                "namespace": [
                                                    2
                                                ]
                                            }
                                        },
                                        "weight": "0.05"
                                    },
                                    {
                                        "filter": {
                                            "terms": {
                                                "namespace": [
                                                    3
                                                ]
                                            }
                                        },
                                        "weight": "0.0125"
                                    }
                                ]
                            }
                        },
                        "rescore_query_weight": 1,
                        "score_mode": "multiply"
                    },
                    "window_size": 8192
                }
            ],
            "size": 5,
            "stats": [
                "filemime",
                "full_text"
            ]
        }
    },
    {
        "description": "full_text search for 'filemime:\"image\/png\"'",
        "options": {
            "search_type": "dfs_query_then_fetch",
            "timeout": "20s"
        },
        "params": {
            "search_type": "dfs_query_then_fetch",
            "timeout": "20s"
        },
        "path": "itwiktionary\/page\/_search",
        "query": {
            "_source": [
                "namespace",
                "namespace_text",
                "title",
                "wiki"
            ],
            "fields": false,
            "query": {
                "bool": {
                    "filter": [
                        {
                            "bool": {
                                "must": [
                                    {
                                        "match_phrase": {
                                            "file_mime": "image\/png"
                                        }
                                    },
                                    {
                                        "terms": {
                                            "namespace": [
                                                0,
                                                1,
                                                2,
                                                3
                                            ]
                                        }
                                    }
                                ]
                            }
                        }
                    ],
                    "must": [
                        {
                            "match_all": []
                        }
                    ]
                }
            },
            "rescore": [
                {
                    "query": {
                        "query_weight": 1,
                        "rescore_query": {
                            "function_score": {
                                "functions": [
                                    {
                                        "field_value_factor": {
                                            "field": "incoming_links",
                                            "missing": 0,
                                            "modifier": "log2p"
                                        }
                                    },
                                    {
                                        "filter": {
                                            "terms": {
                                                "namespace": [
                                                    1
                                                ]
                                            }
                                        },
                                        "weight": "0.25"
                                    },
                                    {
                                        "filter": {
                                            "terms": {
                                                "namespace": [
                                                    2
                                                ]
                                            }
                                        },
                                        "weight": "0.05"
                                    },
                                    {
                                        "filter": {
                                            "terms": {
                                                "namespace": [
                                                    3
                                                ]
                                            }
                                        },
                                        "weight": "0.0125"
                                    }
                                ]
                            }
                        },
                        "rescore_query_weight": 1,
                        "score_mode": "multiply"
                    },
                    "window_size": 8192
                }
            ],
            "size": 5,
            "stats": [
                "filemime",
                "full_text"
            ]
        }
    },
    {
        "description": "full_text search for 'filemime:\"image\/png\"'",
        "options": {
            "search_type": "dfs_query_then_fetch",
            "timeout": "20s"
        },
        "params": {
            "search_type": "dfs_query_then_fetch",
            "timeout": "20s"
        },
        "path": "wiki\/page\/_search",
        "query": {
            "_source": [
                "namespace",
                "namespace_text",
                "redirect.*",
                "text_bytes",
                "timestamp",
                "title",
                "wiki"
            ],
            "fields": "text.word_count",
            "highlight": {
                "fields": {
                    "auxiliary_text": {
                        "fragment_size": 150,
                        "fragmenter": "scan",
                        "matched_fields": [
                            "auxiliary_text",
                            "auxiliary_text.plain"
                        ],
                        "number_of_fragments": 1,
                        "options": {
                            "boost_before": {
                                "20": 2,
                                "50": 1.8,
                                "200": 1.5,
                                "1000": 1.2
                            },
                            "max_fragments_scored": 5000,
                            "skip_if_last_matched": true,
                            "top_scoring": true
                        },
                        "type": "experimental"
                    },
                    "category": {
                        "fragmenter": "none",
                        "matched_fields": [
                            "category",
                            "category.plain"
                        ],
                        "number_of_fragments": 1,
                        "options": {
                            "skip_if_last_matched": true
                        },
                        "order": "score",
                        "type": "experimental"
                    },
                    "heading": {
                        "fragmenter": "none",
                        "matched_fields": [
                            "heading",
                            "heading.plain"
                        ],
                        "number_of_fragments": 1,
                        "options": {
                            "skip_if_last_matched": true
                        },
                        "order": "score",
                        "type": "experimental"
                    },
                    "redirect.title": {
                        "fragmenter": "none",
                        "matched_fields": [
                            "redirect.title",
                            "redirect.title.plain"
                        ],
                        "number_of_fragments": 1,
                        "options": {
                            "skip_if_last_matched": true
                        },
                        "order": "score",
                        "type": "experimental"
                    },
                    "text": {
                        "fragment_size": 150,
                        "fragmenter": "scan",
                        "matched_fields": [
                            "text",
                            "text.plain"
                        ],
                        "no_match_size": 150,
                        "number_of_fragments": 1,
                        "options": {
                            "boost_before": {
                                "20": 2,
                                "50": 1.8,
                                "200": 1.5,
                                "1000": 1.2
                            },
                            "max_fragments_scored": 5000,
                            "top_scoring": true
                        },
                        "type": "experimental"
                    },
                    "title": {
                        "fragmenter": "none",
                        "matched_fields": [
                            "title",
                            "title.plain"
                        ],
                        "number_of_fragments": 1,
                        "type": "experimental"
                    }
                },
                "post_tags": [
                    "<\/span>"
                ],
                "pre_tags": [
                    "<span class=\"searchmatch\">"
                ]
            },
            "query": {
                "bool": {
                    "filter": [
                        {
                            "bool": {
                                "must": [
                                    {
                                        "match_phrase": {
                                            "file_mime": "image\/png"
                                        }
                                    },
                                    {
                                        "terms": {
                                            "namespace": [
                                                0,
                                                1,
                                                2,
                                                3
                                            ]
                                        }
                                    }
                                ]
                            }
                        }
                    ],
                    "must": [
                        {
                            "match_all": []
                        }
                    ]
                }
            },
            "rescore": [
                {
                    "query": {
                        "query_weight": 1,
                        "rescore_query": {
                            "function_score": {
                                "functions": [
                                    {
                                        "field_value_factor": {
                                            "field": "incoming_links",
                                            "missing": 0,
                                            "modifier": "log2p"
                                        }
                                    },
                                    {
                                        "filter": {
                                            "terms": {
                                                "namespace": [
                                                    1
                                                ]
                                            }
                                        },
                                        "weight": "0.25"
                                    },
                                    {
                                        "filter": {
                                            "terms": {
                                                "namespace": [
                                                    2
                                                ]
                                            }
                                        },
                                        "weight": "0.05"
                                    },
                                    {
                                        "filter": {
                                            "terms": {
                                                "namespace": [
                                                    3
                                                ]
                                            }
                                        },
                                        "weight": "0.0125"
                                    }
                                ]
                            }
                        },
                        "rescore_query_weight": 1,
                        "score_mode": "multiply"
                    },
<<<<<<< HEAD
                    "rescore_query_weight": 1,
                    "score_mode": "multiply"
                },
                "window_size": 8192
            }
        ],
        "size": 20,
        "stats": [
            "filemime",
            "full_text"
        ],
        "stored_fields": [
            "text.word_count"
        ]
=======
                    "window_size": 8192
                }
            ],
            "size": 20,
            "stats": [
                "filemime",
                "full_text"
            ]
        }
>>>>>>> e6133967
    }
]<|MERGE_RESOLUTION|>--- conflicted
+++ resolved
@@ -1,33 +1,3 @@
-<<<<<<< HEAD
-{
-    "description": "full_text search for 'filemime:\"image\/png\"'",
-    "options": {
-        "search_type": "dfs_query_then_fetch",
-        "timeout": "20s"
-    },
-    "params": {
-        "search_type": "dfs_query_then_fetch",
-        "timeout": "20s"
-    },
-    "query": {
-        "_source": [
-            "namespace",
-            "namespace_text",
-            "redirect.*",
-            "text_bytes",
-            "timestamp",
-            "title",
-            "wiki"
-        ],
-        "highlight": {
-            "fields": {
-                "auxiliary_text": {
-                    "fragment_size": 150,
-                    "fragmenter": "scan",
-                    "matched_fields": [
-                        "auxiliary_text",
-                        "auxiliary_text.plain"
-=======
 [
     {
         "description": "full_text search for 'filemime:\"image\/png\"'",
@@ -47,7 +17,6 @@
                 "title",
                 "wiki"
             ],
-            "fields": false,
             "query": {
                 "bool": {
                     "filter": [
@@ -72,7 +41,6 @@
                                 ]
                             }
                         }
->>>>>>> e6133967
                     ],
                     "must": [
                         {
@@ -138,7 +106,8 @@
             "stats": [
                 "filemime",
                 "full_text"
-            ]
+            ],
+            "stored_fields": []
         }
     },
     {
@@ -159,7 +128,6 @@
                 "title",
                 "wiki"
             ],
-            "fields": false,
             "query": {
                 "bool": {
                     "filter": [
@@ -249,7 +217,8 @@
             "stats": [
                 "filemime",
                 "full_text"
-            ]
+            ],
+            "stored_fields": []
         }
     },
     {
@@ -273,7 +242,6 @@
                 "title",
                 "wiki"
             ],
-            "fields": "text.word_count",
             "highlight": {
                 "fields": {
                     "auxiliary_text": {
@@ -456,22 +424,6 @@
                         "rescore_query_weight": 1,
                         "score_mode": "multiply"
                     },
-<<<<<<< HEAD
-                    "rescore_query_weight": 1,
-                    "score_mode": "multiply"
-                },
-                "window_size": 8192
-            }
-        ],
-        "size": 20,
-        "stats": [
-            "filemime",
-            "full_text"
-        ],
-        "stored_fields": [
-            "text.word_count"
-        ]
-=======
                     "window_size": 8192
                 }
             ],
@@ -479,8 +431,10 @@
             "stats": [
                 "filemime",
                 "full_text"
+            ],
+            "stored_fields": [
+                "text.word_count"
             ]
         }
->>>>>>> e6133967
     }
 ]