--- conflicted
+++ resolved
@@ -250,38 +250,7 @@
 			$page = $this->setupCopyTo( $page, $nearMatchFields, 'all_near_match' );
 		}
 
-<<<<<<< HEAD
-		$mappingConfig = [ 'page' => $page ];
-
-		$mappingConfig[ 'namespace' ] = [
-			'dynamic' => false,
-			'properties' => [
-				'name' => [
-					'type' => 'text',
-					'analyzer' => 'near_match_asciifolding',
-					'norms' => false,
-					'index_options' => 'docs',
-				],
-				'wiki' => $this->searchIndexFieldFactory
-					->newKeywordField( 'wiki' )->getMapping( $this->engine ),
-			],
-		];
-
-		$mappingConfig[ 'archive' ] = [
-			'dynamic' => false,
-			'properties' => [
-				'namespace' => $page['properties']['namespace'],
-				'title' => $page['properties']['title'],
-				'wiki' => $page['properties']['wiki'],
-			],
-		];
-		// Do not use copy settings for archive
-		unset( $mappingConfig['archive']['properties']['title']['copy_to'] );
-
-		Hooks::run( 'CirrusSearchMappingConfig', [ &$mappingConfig, $this ] );
-=======
 		$mappingConfig = [ $this->getMainType() => $page ];
->>>>>>> ff0d2c68
 
 		if ( $this->getMainType() === Connection::PAGE_TYPE_NAME ) {
 			// For now only trigger the hook on the "page" indices.
