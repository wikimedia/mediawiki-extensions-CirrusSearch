[
    {
        "description": "full_text search for 'intitle:words'",
        "options": {
            "search_type": "dfs_query_then_fetch",
            "timeout": "20s"
        },
        "params": {
            "search_type": "dfs_query_then_fetch",
            "timeout": "20s"
        },
        "path": "itwikibooks\/page\/_search",
        "query": {
            "_source": [
                "namespace",
                "namespace_text",
                "redirect.*",
                "text_bytes",
                "timestamp",
                "title",
                "wiki"
            ],
<<<<<<< HEAD
=======
            "fields": "text.word_count",
            "highlight": {
                "fields": {
                    "auxiliary_text": {
                        "fragment_size": 150,
                        "fragmenter": "scan",
                        "matched_fields": [
                            "auxiliary_text",
                            "auxiliary_text.plain"
                        ],
                        "number_of_fragments": 1,
                        "options": {
                            "boost_before": {
                                "20": 2,
                                "50": 1.8,
                                "200": 1.5,
                                "1000": 1.2
                            },
                            "max_fragments_scored": 5000,
                            "skip_if_last_matched": true,
                            "top_scoring": true
                        },
                        "type": "experimental"
                    },
                    "category": {
                        "fragmenter": "none",
                        "matched_fields": [
                            "category",
                            "category.plain"
                        ],
                        "number_of_fragments": 1,
                        "options": {
                            "skip_if_last_matched": true
                        },
                        "order": "score",
                        "type": "experimental"
                    },
                    "heading": {
                        "fragmenter": "none",
                        "matched_fields": [
                            "heading",
                            "heading.plain"
                        ],
                        "number_of_fragments": 1,
                        "options": {
                            "skip_if_last_matched": true
                        },
                        "order": "score",
                        "type": "experimental"
                    },
                    "redirect.title": {
                        "fragmenter": "none",
                        "matched_fields": [
                            "redirect.title",
                            "redirect.title.plain"
                        ],
                        "number_of_fragments": 1,
                        "options": {
                            "skip_if_last_matched": true
                        },
                        "order": "score",
                        "type": "experimental"
                    },
                    "text": {
                        "fragment_size": 150,
                        "fragmenter": "scan",
                        "matched_fields": [
                            "text",
                            "text.plain"
                        ],
                        "no_match_size": 150,
                        "number_of_fragments": 1,
                        "options": {
                            "boost_before": {
                                "20": 2,
                                "50": 1.8,
                                "200": 1.5,
                                "1000": 1.2
                            },
                            "max_fragments_scored": 5000,
                            "top_scoring": true
                        },
                        "type": "experimental"
                    },
                    "title": {
                        "fragmenter": "none",
                        "matched_fields": [
                            "title",
                            "title.plain"
                        ],
                        "number_of_fragments": 1,
                        "type": "experimental"
                    }
                },
                "highlight_query": {
                    "query_string": {
                        "allow_leading_wildcard": true,
                        "auto_generate_phrase_queries": true,
                        "default_operator": "OR",
                        "fields": [
                            "auxiliary_text.plain^0.5",
                            "auxiliary_text^0.25",
                            "category.plain^8",
                            "category^4",
                            "heading.plain^5",
                            "heading^2.5",
                            "opening_text.plain^3",
                            "opening_text^1.5",
                            "redirect.title.plain^15",
                            "redirect.title^7.5",
                            "text.plain^1",
                            "text^0.5",
                            "title.plain^20",
                            "title^10"
                        ],
                        "fuzzy_prefix_length": 2,
                        "max_determinized_states": 500,
                        "phrase_slop": 1,
                        "query": "words",
                        "rewrite": "top_terms_blended_freqs_1024"
                    }
                },
                "post_tags": [
                    "<\/span>"
                ],
                "pre_tags": [
                    "<span class=\"searchmatch\">"
                ]
            },
>>>>>>> e393c3e4
            "query": {
                "bool": {
                    "filter": [
                        {
                            "bool": {
                                "must": [
                                    {
                                        "query_string": {
                                            "allow_leading_wildcard": true,
                                            "default_operator": "AND",
                                            "fields": [
                                                "title"
                                            ],
                                            "fuzzy_prefix_length": 2,
                                            "query": "words",
                                            "rewrite": "top_terms_boost_1024"
                                        }
                                    },
                                    {
                                        "terms": {
                                            "namespace": [
                                                0,
                                                1,
                                                2,
                                                3
                                            ]
                                        }
                                    }
                                ]
                            }
                        }
                    ],
                    "minimum_number_should_match": 1,
                    "should": [
                        {
                            "bool": {
                                "disable_coord": true,
                                "filter": [
                                    {
                                        "bool": {
                                            "should": [
                                                {
                                                    "match": {
                                                        "all": {
                                                            "operator": "AND",
                                                            "query": "words"
                                                        }
                                                    }
                                                },
                                                {
                                                    "match": {
                                                        "all.plain": {
                                                            "operator": "AND",
                                                            "query": "words"
                                                        }
                                                    }
                                                }
                                            ]
                                        }
                                    }
                                ],
                                "should": [
                                    {
                                        "dis_max": {
                                            "queries": [
                                                {
                                                    "multi_match": {
                                                        "boost": 0.4,
                                                        "fields": [
                                                            "text.plain^1",
                                                            "text^0.3"
                                                        ],
                                                        "minimum_should_match": "1",
                                                        "query": "words",
                                                        "type": "most_fields"
                                                    }
                                                },
                                                {
                                                    "multi_match": {
                                                        "boost": 0.5,
                                                        "fields": [
                                                            "opening_text.plain^1",
                                                            "opening_text^0.3"
                                                        ],
                                                        "minimum_should_match": "1",
                                                        "query": "words",
                                                        "type": "most_fields"
                                                    }
                                                }
                                            ],
                                            "tie_breaker": 0.2
                                        }
                                    },
                                    {
                                        "dis_max": {
                                            "queries": [
                                                {
                                                    "multi_match": {
                                                        "boost": 1.05,
                                                        "fields": [
                                                            "suggest"
                                                        ],
                                                        "minimum_should_match": "1",
                                                        "query": "words",
                                                        "type": "most_fields"
                                                    }
                                                },
                                                {
                                                    "multi_match": {
                                                        "boost": 2,
                                                        "fields": [
                                                            "redirect.title.plain^1",
                                                            "redirect.title^0.3"
                                                        ],
                                                        "minimum_should_match": "1",
                                                        "query": "words",
                                                        "type": "most_fields"
                                                    }
                                                }
                                            ]
                                        }
                                    },
                                    {
                                        "multi_match": {
                                            "boost": 0.2,
                                            "fields": [
                                                "auxiliary_text.plain^1",
                                                "auxiliary_text^0.3"
                                            ],
                                            "minimum_should_match": "1",
                                            "query": "words",
                                            "type": "most_fields"
                                        }
                                    },
                                    {
                                        "multi_match": {
                                            "boost": 0.2,
                                            "fields": [
                                                "file_text.plain^1",
                                                "file_text^0.3"
                                            ],
                                            "minimum_should_match": "1",
                                            "query": "words",
                                            "type": "most_fields"
                                        }
                                    },
                                    {
                                        "multi_match": {
                                            "boost": 1.3,
                                            "fields": [
                                                "heading.plain^1",
                                                "heading^0.3"
                                            ],
                                            "minimum_should_match": "1",
                                            "query": "words",
                                            "type": "most_fields"
                                        }
                                    },
                                    {
                                        "multi_match": {
                                            "boost": 1.8,
                                            "fields": [
                                                "category.plain^1",
                                                "category^0.3"
                                            ],
                                            "minimum_should_match": "1",
                                            "query": "words",
                                            "type": "most_fields"
                                        }
                                    },
                                    {
                                        "multi_match": {
                                            "boost": 2.3,
                                            "fields": [
                                                "title.plain^1",
                                                "title^0.3"
                                            ],
                                            "minimum_should_match": "1",
                                            "query": "words",
                                            "type": "most_fields"
                                        }
                                    }
                                ]
                            }
                        },
                        {
                            "multi_match": {
                                "fields": [
                                    "all_near_match^2"
                                ],
                                "query": "words"
                            }
                        }
                    ]
                }
            },
            "rescore": [
                {
                    "query": {
                        "query_weight": 1,
                        "rescore_query": {
                            "function_score": {
                                "functions": [
                                    {
                                        "field_value_factor": {
                                            "field": "incoming_links",
                                            "missing": 0,
                                            "modifier": "log2p"
                                        }
                                    },
                                    {
                                        "filter": {
                                            "terms": {
                                                "namespace": [
                                                    1
                                                ]
                                            }
                                        },
                                        "weight": "0.25"
                                    },
                                    {
                                        "filter": {
                                            "terms": {
                                                "namespace": [
                                                    2
                                                ]
                                            }
                                        },
                                        "weight": "0.05"
                                    },
                                    {
                                        "filter": {
                                            "terms": {
                                                "namespace": [
                                                    3
                                                ]
                                            }
                                        },
                                        "weight": "0.0125"
                                    }
                                ]
                            }
                        },
                        "rescore_query_weight": 1,
                        "score_mode": "multiply"
                    },
                    "window_size": 8192
                }
            ],
            "size": 5,
            "stats": [
                "full_text",
                "full_text_simple_match",
                "intitle"
            ],
            "stored_fields": []
        }
    },
    {
        "description": "full_text search for 'intitle:words'",
        "options": {
            "search_type": "dfs_query_then_fetch",
            "timeout": "20s"
        },
        "params": {
            "search_type": "dfs_query_then_fetch",
            "timeout": "20s"
        },
        "path": "itwiktionary\/page\/_search",
        "query": {
            "_source": [
                "namespace",
                "namespace_text",
                "redirect.*",
                "text_bytes",
                "timestamp",
                "title",
                "wiki"
            ],
<<<<<<< HEAD
=======
            "fields": "text.word_count",
            "highlight": {
                "fields": {
                    "auxiliary_text": {
                        "fragment_size": 150,
                        "fragmenter": "scan",
                        "matched_fields": [
                            "auxiliary_text",
                            "auxiliary_text.plain"
                        ],
                        "number_of_fragments": 1,
                        "options": {
                            "boost_before": {
                                "20": 2,
                                "50": 1.8,
                                "200": 1.5,
                                "1000": 1.2
                            },
                            "max_fragments_scored": 5000,
                            "skip_if_last_matched": true,
                            "top_scoring": true
                        },
                        "type": "experimental"
                    },
                    "category": {
                        "fragmenter": "none",
                        "matched_fields": [
                            "category",
                            "category.plain"
                        ],
                        "number_of_fragments": 1,
                        "options": {
                            "skip_if_last_matched": true
                        },
                        "order": "score",
                        "type": "experimental"
                    },
                    "heading": {
                        "fragmenter": "none",
                        "matched_fields": [
                            "heading",
                            "heading.plain"
                        ],
                        "number_of_fragments": 1,
                        "options": {
                            "skip_if_last_matched": true
                        },
                        "order": "score",
                        "type": "experimental"
                    },
                    "redirect.title": {
                        "fragmenter": "none",
                        "matched_fields": [
                            "redirect.title",
                            "redirect.title.plain"
                        ],
                        "number_of_fragments": 1,
                        "options": {
                            "skip_if_last_matched": true
                        },
                        "order": "score",
                        "type": "experimental"
                    },
                    "text": {
                        "fragment_size": 150,
                        "fragmenter": "scan",
                        "matched_fields": [
                            "text",
                            "text.plain"
                        ],
                        "no_match_size": 150,
                        "number_of_fragments": 1,
                        "options": {
                            "boost_before": {
                                "20": 2,
                                "50": 1.8,
                                "200": 1.5,
                                "1000": 1.2
                            },
                            "max_fragments_scored": 5000,
                            "top_scoring": true
                        },
                        "type": "experimental"
                    },
                    "title": {
                        "fragmenter": "none",
                        "matched_fields": [
                            "title",
                            "title.plain"
                        ],
                        "number_of_fragments": 1,
                        "type": "experimental"
                    }
                },
                "highlight_query": {
                    "query_string": {
                        "allow_leading_wildcard": true,
                        "auto_generate_phrase_queries": true,
                        "default_operator": "OR",
                        "fields": [
                            "auxiliary_text.plain^0.5",
                            "auxiliary_text^0.25",
                            "category.plain^8",
                            "category^4",
                            "heading.plain^5",
                            "heading^2.5",
                            "opening_text.plain^3",
                            "opening_text^1.5",
                            "redirect.title.plain^15",
                            "redirect.title^7.5",
                            "text.plain^1",
                            "text^0.5",
                            "title.plain^20",
                            "title^10"
                        ],
                        "fuzzy_prefix_length": 2,
                        "max_determinized_states": 500,
                        "phrase_slop": 1,
                        "query": "words",
                        "rewrite": "top_terms_blended_freqs_1024"
                    }
                },
                "post_tags": [
                    "<\/span>"
                ],
                "pre_tags": [
                    "<span class=\"searchmatch\">"
                ]
            },
>>>>>>> e393c3e4
            "query": {
                "bool": {
                    "filter": [
                        {
                            "bool": {
                                "must": [
                                    {
                                        "query_string": {
                                            "allow_leading_wildcard": true,
                                            "default_operator": "AND",
                                            "fields": [
                                                "title"
                                            ],
                                            "fuzzy_prefix_length": 2,
                                            "query": "words",
                                            "rewrite": "top_terms_boost_1024"
                                        }
                                    },
                                    {
                                        "terms": {
                                            "namespace": [
                                                0,
                                                1,
                                                2,
                                                3
                                            ]
                                        }
                                    }
                                ]
                            }
                        }
                    ],
                    "minimum_number_should_match": 1,
                    "should": [
                        {
                            "bool": {
                                "disable_coord": true,
                                "filter": [
                                    {
                                        "bool": {
                                            "should": [
                                                {
                                                    "match": {
                                                        "all": {
                                                            "operator": "AND",
                                                            "query": "words"
                                                        }
                                                    }
                                                },
                                                {
                                                    "match": {
                                                        "all.plain": {
                                                            "operator": "AND",
                                                            "query": "words"
                                                        }
                                                    }
                                                }
                                            ]
                                        }
                                    }
                                ],
                                "should": [
                                    {
                                        "dis_max": {
                                            "queries": [
                                                {
                                                    "multi_match": {
                                                        "boost": 0.4,
                                                        "fields": [
                                                            "text.plain^1",
                                                            "text^0.3"
                                                        ],
                                                        "minimum_should_match": "1",
                                                        "query": "words",
                                                        "type": "most_fields"
                                                    }
                                                },
                                                {
                                                    "multi_match": {
                                                        "boost": 0.5,
                                                        "fields": [
                                                            "opening_text.plain^1",
                                                            "opening_text^0.3"
                                                        ],
                                                        "minimum_should_match": "1",
                                                        "query": "words",
                                                        "type": "most_fields"
                                                    }
                                                }
                                            ],
                                            "tie_breaker": 0.2
                                        }
                                    },
                                    {
                                        "dis_max": {
                                            "queries": [
                                                {
                                                    "multi_match": {
                                                        "boost": 1.05,
                                                        "fields": [
                                                            "suggest"
                                                        ],
                                                        "minimum_should_match": "1",
                                                        "query": "words",
                                                        "type": "most_fields"
                                                    }
                                                },
                                                {
                                                    "multi_match": {
                                                        "boost": 2,
                                                        "fields": [
                                                            "redirect.title.plain^1",
                                                            "redirect.title^0.3"
                                                        ],
                                                        "minimum_should_match": "1",
                                                        "query": "words",
                                                        "type": "most_fields"
                                                    }
                                                }
                                            ]
                                        }
                                    },
                                    {
                                        "multi_match": {
                                            "boost": 0.2,
                                            "fields": [
                                                "auxiliary_text.plain^1",
                                                "auxiliary_text^0.3"
                                            ],
                                            "minimum_should_match": "1",
                                            "query": "words",
                                            "type": "most_fields"
                                        }
                                    },
                                    {
                                        "multi_match": {
                                            "boost": 0.2,
                                            "fields": [
                                                "file_text.plain^1",
                                                "file_text^0.3"
                                            ],
                                            "minimum_should_match": "1",
                                            "query": "words",
                                            "type": "most_fields"
                                        }
                                    },
                                    {
                                        "multi_match": {
                                            "boost": 1.3,
                                            "fields": [
                                                "heading.plain^1",
                                                "heading^0.3"
                                            ],
                                            "minimum_should_match": "1",
                                            "query": "words",
                                            "type": "most_fields"
                                        }
                                    },
                                    {
                                        "multi_match": {
                                            "boost": 1.8,
                                            "fields": [
                                                "category.plain^1",
                                                "category^0.3"
                                            ],
                                            "minimum_should_match": "1",
                                            "query": "words",
                                            "type": "most_fields"
                                        }
                                    },
                                    {
                                        "multi_match": {
                                            "boost": 2.3,
                                            "fields": [
                                                "title.plain^1",
                                                "title^0.3"
                                            ],
                                            "minimum_should_match": "1",
                                            "query": "words",
                                            "type": "most_fields"
                                        }
                                    }
                                ]
                            }
                        },
                        {
                            "multi_match": {
                                "fields": [
                                    "all_near_match^2"
                                ],
                                "query": "words"
                            }
                        }
                    ]
                }
            },
            "rescore": [
                {
                    "query": {
                        "query_weight": 1,
                        "rescore_query": {
                            "function_score": {
                                "functions": [
                                    {
                                        "field_value_factor": {
                                            "field": "incoming_links",
                                            "missing": 0,
                                            "modifier": "log2p"
                                        }
                                    },
                                    {
                                        "filter": {
                                            "terms": {
                                                "namespace": [
                                                    1
                                                ]
                                            }
                                        },
                                        "weight": "0.25"
                                    },
                                    {
                                        "filter": {
                                            "terms": {
                                                "namespace": [
                                                    2
                                                ]
                                            }
                                        },
                                        "weight": "0.05"
                                    },
                                    {
                                        "filter": {
                                            "terms": {
                                                "namespace": [
                                                    3
                                                ]
                                            }
                                        },
                                        "weight": "0.0125"
                                    }
                                ]
                            }
                        },
                        "rescore_query_weight": 1,
                        "score_mode": "multiply"
                    },
                    "window_size": 8192
                }
            ],
            "size": 5,
            "stats": [
                "full_text",
                "full_text_simple_match",
                "intitle"
            ],
            "stored_fields": []
        }
    },
    {
        "description": "full_text search for 'intitle:words'",
        "options": {
            "search_type": "dfs_query_then_fetch",
            "timeout": "20s"
        },
        "params": {
            "search_type": "dfs_query_then_fetch",
            "timeout": "20s"
        },
        "path": "wiki\/page\/_search",
        "query": {
            "_source": [
                "namespace",
                "namespace_text",
                "redirect.*",
                "text_bytes",
                "timestamp",
                "title",
                "wiki"
            ],
            "highlight": {
                "fields": {
                    "auxiliary_text": {
                        "fragment_size": 150,
                        "fragmenter": "scan",
                        "matched_fields": [
                            "auxiliary_text",
                            "auxiliary_text.plain"
                        ],
                        "number_of_fragments": 1,
                        "options": {
                            "boost_before": {
                                "20": 2,
                                "50": 1.8,
                                "200": 1.5,
                                "1000": 1.2
                            },
                            "max_fragments_scored": 5000,
                            "skip_if_last_matched": true,
                            "top_scoring": true
                        },
                        "type": "experimental"
                    },
                    "category": {
                        "fragmenter": "none",
                        "matched_fields": [
                            "category",
                            "category.plain"
                        ],
                        "number_of_fragments": 1,
                        "options": {
                            "skip_if_last_matched": true
                        },
                        "order": "score",
                        "type": "experimental"
                    },
                    "heading": {
                        "fragmenter": "none",
                        "matched_fields": [
                            "heading",
                            "heading.plain"
                        ],
                        "number_of_fragments": 1,
                        "options": {
                            "skip_if_last_matched": true
                        },
                        "order": "score",
                        "type": "experimental"
                    },
                    "redirect.title": {
                        "fragmenter": "none",
                        "matched_fields": [
                            "redirect.title",
                            "redirect.title.plain"
                        ],
                        "number_of_fragments": 1,
                        "options": {
                            "skip_if_last_matched": true
                        },
                        "order": "score",
                        "type": "experimental"
                    },
                    "text": {
                        "fragment_size": 150,
                        "fragmenter": "scan",
                        "matched_fields": [
                            "text",
                            "text.plain"
                        ],
                        "no_match_size": 150,
                        "number_of_fragments": 1,
                        "options": {
                            "boost_before": {
                                "20": 2,
                                "50": 1.8,
                                "200": 1.5,
                                "1000": 1.2
                            },
                            "max_fragments_scored": 5000,
                            "top_scoring": true
                        },
                        "type": "experimental"
                    },
                    "title": {
                        "fragmenter": "none",
                        "matched_fields": [
                            "title",
                            "title.plain"
                        ],
                        "number_of_fragments": 1,
                        "type": "experimental"
                    }
                },
                "highlight_query": {
                    "query_string": {
                        "allow_leading_wildcard": true,
                        "auto_generate_phrase_queries": true,
                        "default_operator": "OR",
                        "fields": [
                            "auxiliary_text.plain^0.5",
                            "auxiliary_text^0.25",
                            "category.plain^8",
                            "category^4",
                            "heading.plain^5",
                            "heading^2.5",
                            "opening_text.plain^3",
                            "opening_text^1.5",
                            "redirect.title.plain^15",
                            "redirect.title^7.5",
                            "text.plain^1",
                            "text^0.5",
                            "title.plain^20",
                            "title^10"
                        ],
                        "fuzzy_prefix_length": 2,
                        "max_determinized_states": 500,
                        "phrase_slop": 1,
                        "query": "words",
                        "rewrite": "top_terms_blended_freqs_1024"
                    }
                },
                "post_tags": [
                    "<\/span>"
                ],
                "pre_tags": [
                    "<span class=\"searchmatch\">"
                ]
            },
            "query": {
                "bool": {
                    "filter": [
                        {
                            "bool": {
                                "must": [
                                    {
                                        "query_string": {
                                            "allow_leading_wildcard": true,
                                            "default_operator": "AND",
                                            "fields": [
                                                "title"
                                            ],
                                            "fuzzy_prefix_length": 2,
                                            "query": "words",
                                            "rewrite": "top_terms_boost_1024"
                                        }
                                    },
                                    {
                                        "terms": {
                                            "namespace": [
                                                0,
                                                1,
                                                2,
                                                3
                                            ]
                                        }
                                    }
                                ]
                            }
                        }
                    ],
                    "minimum_number_should_match": 1,
                    "should": [
                        {
                            "bool": {
                                "disable_coord": true,
                                "filter": [
                                    {
                                        "bool": {
                                            "should": [
                                                {
                                                    "match": {
                                                        "all": {
                                                            "operator": "AND",
                                                            "query": "words"
                                                        }
                                                    }
                                                },
                                                {
                                                    "match": {
                                                        "all.plain": {
                                                            "operator": "AND",
                                                            "query": "words"
                                                        }
                                                    }
                                                }
                                            ]
                                        }
                                    }
                                ],
                                "should": [
                                    {
                                        "dis_max": {
                                            "queries": [
                                                {
                                                    "multi_match": {
                                                        "boost": 0.4,
                                                        "fields": [
                                                            "text.plain^1",
                                                            "text^0.3"
                                                        ],
                                                        "minimum_should_match": "1",
                                                        "query": "words",
                                                        "type": "most_fields"
                                                    }
                                                },
                                                {
                                                    "multi_match": {
                                                        "boost": 0.5,
                                                        "fields": [
                                                            "opening_text.plain^1",
                                                            "opening_text^0.3"
                                                        ],
                                                        "minimum_should_match": "1",
                                                        "query": "words",
                                                        "type": "most_fields"
                                                    }
                                                }
                                            ],
                                            "tie_breaker": 0.2
                                        }
                                    },
                                    {
                                        "dis_max": {
                                            "queries": [
                                                {
                                                    "multi_match": {
                                                        "boost": 1.05,
                                                        "fields": [
                                                            "suggest"
                                                        ],
                                                        "minimum_should_match": "1",
                                                        "query": "words",
                                                        "type": "most_fields"
                                                    }
                                                },
                                                {
                                                    "multi_match": {
                                                        "boost": 2,
                                                        "fields": [
                                                            "redirect.title.plain^1",
                                                            "redirect.title^0.3"
                                                        ],
                                                        "minimum_should_match": "1",
                                                        "query": "words",
                                                        "type": "most_fields"
                                                    }
                                                }
                                            ]
                                        }
                                    },
                                    {
                                        "multi_match": {
                                            "boost": 0.2,
                                            "fields": [
                                                "auxiliary_text.plain^1",
                                                "auxiliary_text^0.3"
                                            ],
                                            "minimum_should_match": "1",
                                            "query": "words",
                                            "type": "most_fields"
                                        }
                                    },
                                    {
                                        "multi_match": {
                                            "boost": 0.2,
                                            "fields": [
                                                "file_text.plain^1",
                                                "file_text^0.3"
                                            ],
                                            "minimum_should_match": "1",
                                            "query": "words",
                                            "type": "most_fields"
                                        }
                                    },
                                    {
                                        "multi_match": {
                                            "boost": 1.3,
                                            "fields": [
                                                "heading.plain^1",
                                                "heading^0.3"
                                            ],
                                            "minimum_should_match": "1",
                                            "query": "words",
                                            "type": "most_fields"
                                        }
                                    },
                                    {
                                        "multi_match": {
                                            "boost": 1.8,
                                            "fields": [
                                                "category.plain^1",
                                                "category^0.3"
                                            ],
                                            "minimum_should_match": "1",
                                            "query": "words",
                                            "type": "most_fields"
                                        }
                                    },
                                    {
                                        "multi_match": {
                                            "boost": 2.3,
                                            "fields": [
                                                "title.plain^1",
                                                "title^0.3"
                                            ],
                                            "minimum_should_match": "1",
                                            "query": "words",
                                            "type": "most_fields"
                                        }
                                    }
                                ]
                            }
                        },
                        {
                            "multi_match": {
                                "fields": [
                                    "all_near_match^2"
                                ],
                                "query": "words"
                            }
                        }
                    ]
                }
            },
            "rescore": [
                {
                    "query": {
                        "query_weight": 1,
                        "rescore_query": {
                            "function_score": {
                                "functions": [
                                    {
                                        "field_value_factor": {
                                            "field": "incoming_links",
                                            "missing": 0,
                                            "modifier": "log2p"
                                        }
                                    },
                                    {
                                        "filter": {
                                            "terms": {
                                                "namespace": [
                                                    1
                                                ]
                                            }
                                        },
                                        "weight": "0.25"
                                    },
                                    {
                                        "filter": {
                                            "terms": {
                                                "namespace": [
                                                    2
                                                ]
                                            }
                                        },
                                        "weight": "0.05"
                                    },
                                    {
                                        "filter": {
                                            "terms": {
                                                "namespace": [
                                                    3
                                                ]
                                            }
                                        },
                                        "weight": "0.0125"
                                    }
                                ]
                            }
                        },
                        "rescore_query_weight": 1,
                        "score_mode": "multiply"
                    },
                    "window_size": 8192
                }
            ],
            "size": 20,
            "stats": [
                "full_text",
                "full_text_simple_match",
                "intitle",
                "suggest"
            ],
            "stored_fields": [
                "text.word_count"
            ],
            "suggest": {
                "suggest": {
                    "phrase": {
                        "confidence": 2,
                        "direct_generator": [
                            {
                                "field": "suggest",
                                "max_term_freq": 0.5,
                                "min_doc_freq": 0,
                                "prefix_length": 2,
                                "suggest_mode": "always"
                            },
                            {
                                "field": "suggest.reverse",
                                "max_term_freq": 0.5,
                                "min_doc_freq": 0,
                                "post_filter": "token_reverse",
                                "pre_filter": "token_reverse",
                                "prefix_length": 2,
                                "suggest_mode": "always"
                            }
                        ],
                        "field": "suggest",
                        "highlight": {
                            "post_tag": "<\/em>",
                            "pre_tag": "<em>"
                        },
                        "max_errors": 2,
                        "real_word_error_likelihood": 0.95,
                        "size": 1,
                        "smoothing": {
                            "stupid_backoff": {
                                "discount": 0.4
                            }
                        }
                    }
                },
                "text": "words"
            }
        }
    }
]<|MERGE_RESOLUTION|>--- conflicted
+++ resolved
@@ -20,9 +20,6 @@
                 "title",
                 "wiki"
             ],
-<<<<<<< HEAD
-=======
-            "fields": "text.word_count",
             "highlight": {
                 "fields": {
                     "auxiliary_text": {
@@ -151,7 +148,6 @@
                     "<span class=\"searchmatch\">"
                 ]
             },
->>>>>>> e393c3e4
             "query": {
                 "bool": {
                     "filter": [
@@ -407,7 +403,9 @@
                 "full_text_simple_match",
                 "intitle"
             ],
-            "stored_fields": []
+            "stored_fields": [
+                "text.word_count"
+            ]
         }
     },
     {
@@ -431,9 +429,6 @@
                 "title",
                 "wiki"
             ],
-<<<<<<< HEAD
-=======
-            "fields": "text.word_count",
             "highlight": {
                 "fields": {
                     "auxiliary_text": {
@@ -562,7 +557,6 @@
                     "<span class=\"searchmatch\">"
                 ]
             },
->>>>>>> e393c3e4
             "query": {
                 "bool": {
                     "filter": [
@@ -818,7 +812,9 @@
                 "full_text_simple_match",
                 "intitle"
             ],
-            "stored_fields": []
+            "stored_fields": [
+                "text.word_count"
+            ]
         }
     },
     {
