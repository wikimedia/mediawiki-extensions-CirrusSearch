--- conflicted
+++ resolved
@@ -242,27 +242,6 @@
                                         ],
                                         "tie_breaker": 0.2
                                     }
-<<<<<<< HEAD
-                                ]
-                            }
-                        },
-                        "rescore_query_weight": 1,
-                        "score_mode": "multiply"
-                    },
-                    "window_size": 8192
-                },
-                {
-                    "query": {
-                        "query_weight": 1,
-                        "rescore_query": {
-                            "function_score": {
-                                "functions": [
-                                    {
-                                        "script_score": {
-                                            "script": {
-                                                "lang": "expression",
-                                                "source": "pow(doc['incoming_links'].value , 0.7) \/ ( pow(doc['incoming_links'].value, 0.7) + pow(30,0.7))"
-=======
                                 },
                                 {
                                     "dis_max": {
@@ -289,7 +268,6 @@
                                                     "query": "pictures",
                                                     "type": "most_fields"
                                                 }
->>>>>>> ff0d2c68
                                             }
                                         ]
                                     }
