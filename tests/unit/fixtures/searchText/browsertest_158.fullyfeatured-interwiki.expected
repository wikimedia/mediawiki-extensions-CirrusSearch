--- conflicted
+++ resolved
@@ -20,9 +20,6 @@
                 "title",
                 "wiki"
             ],
-<<<<<<< HEAD
-=======
-            "fields": "text.word_count",
             "highlight": {
                 "fields": {
                     "source_text.plain": {
@@ -68,7 +65,6 @@
                     "<span class=\"searchmatch\">"
                 ]
             },
->>>>>>> e393c3e4
             "query": {
                 "bool": {
                     "filter": [
@@ -166,7 +162,9 @@
                 "full_text",
                 "insource"
             ],
-            "stored_fields": []
+            "stored_fields": [
+                "text.word_count"
+            ]
         }
     },
     {
@@ -190,9 +188,6 @@
                 "title",
                 "wiki"
             ],
-<<<<<<< HEAD
-=======
-            "fields": "text.word_count",
             "highlight": {
                 "fields": {
                     "source_text.plain": {
@@ -238,7 +233,6 @@
                     "<span class=\"searchmatch\">"
                 ]
             },
->>>>>>> e393c3e4
             "query": {
                 "bool": {
                     "filter": [
@@ -336,7 +330,9 @@
                 "full_text",
                 "insource"
             ],
-            "stored_fields": []
+            "stored_fields": [
+                "text.word_count"
+            ]
         }
     },
     {
