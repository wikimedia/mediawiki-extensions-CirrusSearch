--- conflicted
+++ resolved
@@ -20,9 +20,6 @@
                 "title",
                 "wiki"
             ],
-<<<<<<< HEAD
-=======
-            "fields": "text.word_count",
             "highlight": {
                 "fields": {
                     "auxiliary_text": {
@@ -151,7 +148,6 @@
                     "<span class=\"searchmatch\">"
                 ]
             },
->>>>>>> e393c3e4
             "query": {
                 "bool": {
                     "filter": [
@@ -389,7 +385,9 @@
                 "full_text",
                 "full_text_simple_match"
             ],
-            "stored_fields": []
+            "stored_fields": [
+                "text.word_count"
+            ]
         }
     },
     {
@@ -413,9 +411,6 @@
                 "title",
                 "wiki"
             ],
-<<<<<<< HEAD
-=======
-            "fields": "text.word_count",
             "highlight": {
                 "fields": {
                     "auxiliary_text": {
@@ -544,7 +539,6 @@
                     "<span class=\"searchmatch\">"
                 ]
             },
->>>>>>> e393c3e4
             "query": {
                 "bool": {
                     "filter": [
@@ -782,7 +776,9 @@
                 "full_text",
                 "full_text_simple_match"
             ],
-            "stored_fields": []
+            "stored_fields": [
+                "text.word_count"
+            ]
         }
     },
     {
