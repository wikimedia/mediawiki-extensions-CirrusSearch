--- conflicted
+++ resolved
@@ -20,9 +20,6 @@
                 "title",
                 "wiki"
             ],
-<<<<<<< HEAD
-=======
-            "fields": "text.word_count",
             "highlight": {
                 "fields": {
                     "auxiliary_text": {
@@ -123,7 +120,6 @@
                     "<span class=\"searchmatch\">"
                 ]
             },
->>>>>>> e393c3e4
             "query": {
                 "bool": {
                     "filter": [
@@ -217,7 +213,9 @@
                 "filew",
                 "full_text"
             ],
-            "stored_fields": []
+            "stored_fields": [
+                "text.word_count"
+            ]
         }
     },
     {
@@ -241,9 +239,6 @@
                 "title",
                 "wiki"
             ],
-<<<<<<< HEAD
-=======
-            "fields": "text.word_count",
             "highlight": {
                 "fields": {
                     "auxiliary_text": {
@@ -344,7 +339,6 @@
                     "<span class=\"searchmatch\">"
                 ]
             },
->>>>>>> e393c3e4
             "query": {
                 "bool": {
                     "filter": [
@@ -438,7 +432,9 @@
                 "filew",
                 "full_text"
             ],
-            "stored_fields": []
+            "stored_fields": [
+                "text.word_count"
+            ]
         }
     },
     {
