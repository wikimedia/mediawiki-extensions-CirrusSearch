--- conflicted
+++ resolved
@@ -1,43 +1,3 @@
-<<<<<<< HEAD
-{
-    "description": "full_text search for 'incategory:Foo insource:abc'",
-    "options": {
-        "search_type": "dfs_query_then_fetch",
-        "timeout": "20s"
-    },
-    "params": {
-        "search_type": "dfs_query_then_fetch",
-        "timeout": "20s"
-    },
-    "query": {
-        "_source": [
-            "namespace",
-            "namespace_text",
-            "redirect.*",
-            "text_bytes",
-            "timestamp",
-            "title",
-            "wiki"
-        ],
-        "highlight": {
-            "fields": {
-                "source_text.plain": {
-                    "fragment_size": 150,
-                    "fragmenter": "scan",
-                    "highlight_query": {
-                        "bool": {
-                            "should": [
-                                {
-                                    "query_string": {
-                                        "allow_leading_wildcard": true,
-                                        "default_operator": "AND",
-                                        "fields": [
-                                            "source_text.plain"
-                                        ],
-                                        "fuzzy_prefix_length": 2,
-                                        "query": "abc",
-                                        "rewrite": "top_terms_boost_1024"
-=======
 [
     {
         "description": "full_text search for 'incategory:Foo insource:abc'",
@@ -57,7 +17,6 @@
                 "title",
                 "wiki"
             ],
-            "fields": false,
             "query": {
                 "bool": {
                     "filter": [
@@ -98,7 +57,6 @@
                                                 3
                                             ]
                                         }
->>>>>>> e6133967
                                     }
                                 ]
                             }
@@ -169,7 +127,8 @@
                 "full_text",
                 "incategory",
                 "insource"
-            ]
+            ],
+            "stored_fields": []
         }
     },
     {
@@ -190,7 +149,6 @@
                 "title",
                 "wiki"
             ],
-            "fields": false,
             "query": {
                 "bool": {
                     "filter": [
@@ -301,7 +259,8 @@
                 "full_text",
                 "incategory",
                 "insource"
-            ]
+            ],
+            "stored_fields": []
         }
     },
     {
@@ -325,7 +284,6 @@
                 "title",
                 "wiki"
             ],
-            "fields": "text.word_count",
             "highlight": {
                 "fields": {
                     "source_text.plain": {
@@ -473,23 +431,6 @@
                         "rescore_query_weight": 1,
                         "score_mode": "multiply"
                     },
-<<<<<<< HEAD
-                    "rescore_query_weight": 1,
-                    "score_mode": "multiply"
-                },
-                "window_size": 8192
-            }
-        ],
-        "size": 20,
-        "stats": [
-            "full_text",
-            "incategory",
-            "insource"
-        ],
-        "stored_fields": [
-            "text.word_count"
-        ]
-=======
                     "window_size": 8192
                 }
             ],
@@ -498,8 +439,10 @@
                 "full_text",
                 "incategory",
                 "insource"
+            ],
+            "stored_fields": [
+                "text.word_count"
             ]
         }
->>>>>>> e6133967
     }
 ]