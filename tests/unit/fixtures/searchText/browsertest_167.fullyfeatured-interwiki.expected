--- conflicted
+++ resolved
@@ -1,93 +1,3 @@
-<<<<<<< HEAD
-{
-    "description": "full_text search for '-intitle:amazing intitle:catapult'",
-    "options": {
-        "search_type": "dfs_query_then_fetch",
-        "timeout": "20s"
-    },
-    "params": {
-        "search_type": "dfs_query_then_fetch",
-        "timeout": "20s"
-    },
-    "query": {
-        "_source": [
-            "namespace",
-            "namespace_text",
-            "redirect.*",
-            "text_bytes",
-            "timestamp",
-            "title",
-            "wiki"
-        ],
-        "highlight": {
-            "fields": {
-                "auxiliary_text": {
-                    "fragment_size": 150,
-                    "fragmenter": "scan",
-                    "matched_fields": [
-                        "auxiliary_text",
-                        "auxiliary_text.plain"
-                    ],
-                    "number_of_fragments": 1,
-                    "options": {
-                        "boost_before": {
-                            "20": 2,
-                            "50": 1.8,
-                            "200": 1.5,
-                            "1000": 1.2
-                        },
-                        "max_fragments_scored": 5000,
-                        "skip_if_last_matched": true,
-                        "top_scoring": true
-                    },
-                    "type": "experimental"
-                },
-                "category": {
-                    "fragmenter": "none",
-                    "matched_fields": [
-                        "category",
-                        "category.plain"
-                    ],
-                    "number_of_fragments": 1,
-                    "options": {
-                        "skip_if_last_matched": true
-                    },
-                    "order": "score",
-                    "type": "experimental"
-                },
-                "heading": {
-                    "fragmenter": "none",
-                    "matched_fields": [
-                        "heading",
-                        "heading.plain"
-                    ],
-                    "number_of_fragments": 1,
-                    "options": {
-                        "skip_if_last_matched": true
-                    },
-                    "order": "score",
-                    "type": "experimental"
-                },
-                "redirect.title": {
-                    "fragmenter": "none",
-                    "matched_fields": [
-                        "redirect.title",
-                        "redirect.title.plain"
-                    ],
-                    "number_of_fragments": 1,
-                    "options": {
-                        "skip_if_last_matched": true
-                    },
-                    "order": "score",
-                    "type": "experimental"
-                },
-                "text": {
-                    "fragment_size": 150,
-                    "fragmenter": "scan",
-                    "matched_fields": [
-                        "text",
-                        "text.plain"
-=======
 [
     {
         "description": "full_text search for '-intitle:amazing intitle:catapult'",
@@ -107,7 +17,6 @@
                 "title",
                 "wiki"
             ],
-            "fields": false,
             "query": {
                 "bool": {
                     "filter": [
@@ -153,7 +62,6 @@
                                 ]
                             }
                         }
->>>>>>> e6133967
                     ],
                     "minimum_number_should_match": 1,
                     "should": [
@@ -221,21 +129,21 @@
                                             "queries": [
                                                 {
                                                     "multi_match": {
+                                                        "boost": 1.05,
+                                                        "fields": [
+                                                            "suggest"
+                                                        ],
+                                                        "minimum_should_match": "1",
+                                                        "query": "catapult",
+                                                        "type": "most_fields"
+                                                    }
+                                                },
+                                                {
+                                                    "multi_match": {
                                                         "boost": 2,
                                                         "fields": [
                                                             "redirect.title.plain^1",
                                                             "redirect.title^0.3"
-                                                        ],
-                                                        "minimum_should_match": "1",
-                                                        "query": "catapult",
-                                                        "type": "most_fields"
-                                                    }
-                                                },
-                                                {
-                                                    "multi_match": {
-                                                        "boost": 2.1,
-                                                        "fields": [
-                                                            "suggest"
                                                         ],
                                                         "minimum_should_match": "1",
                                                         "query": "catapult",
@@ -377,7 +285,8 @@
                 "full_text",
                 "full_text_simple_match",
                 "intitle"
-            ]
+            ],
+            "stored_fields": []
         }
     },
     {
@@ -398,7 +307,6 @@
                 "title",
                 "wiki"
             ],
-            "fields": false,
             "query": {
                 "bool": {
                     "filter": [
@@ -511,6 +419,17 @@
                                             "queries": [
                                                 {
                                                     "multi_match": {
+                                                        "boost": 1.05,
+                                                        "fields": [
+                                                            "suggest"
+                                                        ],
+                                                        "minimum_should_match": "1",
+                                                        "query": "catapult",
+                                                        "type": "most_fields"
+                                                    }
+                                                },
+                                                {
+                                                    "multi_match": {
                                                         "boost": 2,
                                                         "fields": [
                                                             "redirect.title.plain^1",
@@ -520,17 +439,6 @@
                                                         "query": "catapult",
                                                         "type": "most_fields"
                                                     }
-                                                },
-                                                {
-                                                    "multi_match": {
-                                                        "boost": 2.1,
-                                                        "fields": [
-                                                            "suggest"
-                                                        ],
-                                                        "minimum_should_match": "1",
-                                                        "query": "catapult",
-                                                        "type": "most_fields"
-                                                    }
                                                 }
                                             ]
                                         }
@@ -595,34 +503,6 @@
                                             "type": "most_fields"
                                         }
                                     }
-<<<<<<< HEAD
-                                },
-                                {
-                                    "dis_max": {
-                                        "queries": [
-                                            {
-                                                "multi_match": {
-                                                    "boost": 1.05,
-                                                    "fields": [
-                                                        "suggest"
-                                                    ],
-                                                    "minimum_should_match": "1",
-                                                    "query": "catapult",
-                                                    "type": "most_fields"
-                                                }
-                                            },
-                                            {
-                                                "multi_match": {
-                                                    "boost": 2,
-                                                    "fields": [
-                                                        "redirect.title.plain^1",
-                                                        "redirect.title^0.3"
-                                                    ],
-                                                    "minimum_should_match": "1",
-                                                    "query": "catapult",
-                                                    "type": "most_fields"
-                                                }
-=======
                                 ]
                             }
                         },
@@ -657,7 +537,6 @@
                                                 "namespace": [
                                                     1
                                                 ]
->>>>>>> e6133967
                                             }
                                         },
                                         "weight": "0.25"
@@ -696,7 +575,8 @@
                 "full_text",
                 "full_text_simple_match",
                 "intitle"
-            ]
+            ],
+            "stored_fields": []
         }
     },
     {
@@ -720,7 +600,6 @@
                 "title",
                 "wiki"
             ],
-            "fields": "text.word_count",
             "highlight": {
                 "fields": {
                     "auxiliary_text": {
@@ -961,6 +840,17 @@
                                             "queries": [
                                                 {
                                                     "multi_match": {
+                                                        "boost": 1.05,
+                                                        "fields": [
+                                                            "suggest"
+                                                        ],
+                                                        "minimum_should_match": "1",
+                                                        "query": "catapult",
+                                                        "type": "most_fields"
+                                                    }
+                                                },
+                                                {
+                                                    "multi_match": {
                                                         "boost": 2,
                                                         "fields": [
                                                             "redirect.title.plain^1",
@@ -970,54 +860,10 @@
                                                         "query": "catapult",
                                                         "type": "most_fields"
                                                     }
-                                                },
-                                                {
-                                                    "multi_match": {
-                                                        "boost": 2.1,
-                                                        "fields": [
-                                                            "suggest"
-                                                        ],
-                                                        "minimum_should_match": "1",
-                                                        "query": "catapult",
-                                                        "type": "most_fields"
-                                                    }
                                                 }
                                             ]
                                         }
                                     },
-<<<<<<< HEAD
-                                    "weight": "0.0125"
-                                }
-                            ]
-                        }
-                    },
-                    "rescore_query_weight": 1,
-                    "score_mode": "multiply"
-                },
-                "window_size": 8192
-            }
-        ],
-        "size": 20,
-        "stats": [
-            "full_text",
-            "intitle",
-            "suggest"
-        ],
-        "stored_fields": [
-            "text.word_count"
-        ],
-        "suggest": {
-            "suggest": {
-                "phrase": {
-                    "confidence": 2,
-                    "direct_generator": [
-                        {
-                            "field": "suggest",
-                            "max_term_freq": 0.5,
-                            "min_doc_freq": 0,
-                            "prefix_length": 2,
-                            "suggest_mode": "always"
-=======
                                     {
                                         "multi_match": {
                                             "boost": 0.2,
@@ -1080,7 +926,6 @@
                                     }
                                 ]
                             }
->>>>>>> e6133967
                         },
                         {
                             "multi_match": {
@@ -1152,6 +997,9 @@
                 "full_text_simple_match",
                 "intitle",
                 "suggest"
+            ],
+            "stored_fields": [
+                "text.word_count"
             ],
             "suggest": {
                 "suggest": {
