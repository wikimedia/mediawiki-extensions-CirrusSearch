--- conflicted
+++ resolved
@@ -1,93 +1,3 @@
-<<<<<<< HEAD
-{
-    "description": "full_text search for 'inlanguage:ko, bar'",
-    "options": {
-        "search_type": "dfs_query_then_fetch",
-        "timeout": "20s"
-    },
-    "params": {
-        "search_type": "dfs_query_then_fetch",
-        "timeout": "20s"
-    },
-    "query": {
-        "_source": [
-            "namespace",
-            "namespace_text",
-            "redirect.*",
-            "text_bytes",
-            "timestamp",
-            "title",
-            "wiki"
-        ],
-        "highlight": {
-            "fields": {
-                "auxiliary_text": {
-                    "fragment_size": 150,
-                    "fragmenter": "scan",
-                    "matched_fields": [
-                        "auxiliary_text",
-                        "auxiliary_text.plain"
-                    ],
-                    "number_of_fragments": 1,
-                    "options": {
-                        "boost_before": {
-                            "20": 2,
-                            "50": 1.8,
-                            "200": 1.5,
-                            "1000": 1.2
-                        },
-                        "max_fragments_scored": 5000,
-                        "skip_if_last_matched": true,
-                        "top_scoring": true
-                    },
-                    "type": "experimental"
-                },
-                "category": {
-                    "fragmenter": "none",
-                    "matched_fields": [
-                        "category",
-                        "category.plain"
-                    ],
-                    "number_of_fragments": 1,
-                    "options": {
-                        "skip_if_last_matched": true
-                    },
-                    "order": "score",
-                    "type": "experimental"
-                },
-                "heading": {
-                    "fragmenter": "none",
-                    "matched_fields": [
-                        "heading",
-                        "heading.plain"
-                    ],
-                    "number_of_fragments": 1,
-                    "options": {
-                        "skip_if_last_matched": true
-                    },
-                    "order": "score",
-                    "type": "experimental"
-                },
-                "redirect.title": {
-                    "fragmenter": "none",
-                    "matched_fields": [
-                        "redirect.title",
-                        "redirect.title.plain"
-                    ],
-                    "number_of_fragments": 1,
-                    "options": {
-                        "skip_if_last_matched": true
-                    },
-                    "order": "score",
-                    "type": "experimental"
-                },
-                "text": {
-                    "fragment_size": 150,
-                    "fragmenter": "scan",
-                    "matched_fields": [
-                        "text",
-                        "text.plain"
-=======
 [
     {
         "description": "full_text search for 'inlanguage:ko, bar'",
@@ -107,7 +17,6 @@
                 "title",
                 "wiki"
             ],
-            "fields": false,
             "query": {
                 "bool": {
                     "filter": [
@@ -134,7 +43,6 @@
                                 ]
                             }
                         }
->>>>>>> e6133967
                     ],
                     "minimum_number_should_match": 1,
                     "should": [
@@ -202,21 +110,21 @@
                                             "queries": [
                                                 {
                                                     "multi_match": {
+                                                        "boost": 1.05,
+                                                        "fields": [
+                                                            "suggest"
+                                                        ],
+                                                        "minimum_should_match": "1",
+                                                        "query": "bar",
+                                                        "type": "most_fields"
+                                                    }
+                                                },
+                                                {
+                                                    "multi_match": {
                                                         "boost": 2,
                                                         "fields": [
                                                             "redirect.title.plain^1",
                                                             "redirect.title^0.3"
-                                                        ],
-                                                        "minimum_should_match": "1",
-                                                        "query": "bar",
-                                                        "type": "most_fields"
-                                                    }
-                                                },
-                                                {
-                                                    "multi_match": {
-                                                        "boost": 2.1,
-                                                        "fields": [
-                                                            "suggest"
                                                         ],
                                                         "minimum_should_match": "1",
                                                         "query": "bar",
@@ -358,7 +266,8 @@
                 "full_text",
                 "full_text_simple_match",
                 "inlanguage"
-            ]
+            ],
+            "stored_fields": []
         }
     },
     {
@@ -379,7 +288,6 @@
                 "title",
                 "wiki"
             ],
-            "fields": false,
             "query": {
                 "bool": {
                     "filter": [
@@ -473,6 +381,17 @@
                                             "queries": [
                                                 {
                                                     "multi_match": {
+                                                        "boost": 1.05,
+                                                        "fields": [
+                                                            "suggest"
+                                                        ],
+                                                        "minimum_should_match": "1",
+                                                        "query": "bar",
+                                                        "type": "most_fields"
+                                                    }
+                                                },
+                                                {
+                                                    "multi_match": {
                                                         "boost": 2,
                                                         "fields": [
                                                             "redirect.title.plain^1",
@@ -482,17 +401,6 @@
                                                         "query": "bar",
                                                         "type": "most_fields"
                                                     }
-                                                },
-                                                {
-                                                    "multi_match": {
-                                                        "boost": 2.1,
-                                                        "fields": [
-                                                            "suggest"
-                                                        ],
-                                                        "minimum_should_match": "1",
-                                                        "query": "bar",
-                                                        "type": "most_fields"
-                                                    }
                                                 }
                                             ]
                                         }
@@ -557,34 +465,6 @@
                                             "type": "most_fields"
                                         }
                                     }
-<<<<<<< HEAD
-                                },
-                                {
-                                    "dis_max": {
-                                        "queries": [
-                                            {
-                                                "multi_match": {
-                                                    "boost": 1.05,
-                                                    "fields": [
-                                                        "suggest"
-                                                    ],
-                                                    "minimum_should_match": "1",
-                                                    "query": "bar",
-                                                    "type": "most_fields"
-                                                }
-                                            },
-                                            {
-                                                "multi_match": {
-                                                    "boost": 2,
-                                                    "fields": [
-                                                        "redirect.title.plain^1",
-                                                        "redirect.title^0.3"
-                                                    ],
-                                                    "minimum_should_match": "1",
-                                                    "query": "bar",
-                                                    "type": "most_fields"
-                                                }
-=======
                                 ]
                             }
                         },
@@ -619,7 +499,6 @@
                                                 "namespace": [
                                                     1
                                                 ]
->>>>>>> e6133967
                                             }
                                         },
                                         "weight": "0.25"
@@ -658,7 +537,8 @@
                 "full_text",
                 "full_text_simple_match",
                 "inlanguage"
-            ]
+            ],
+            "stored_fields": []
         }
     },
     {
@@ -682,7 +562,6 @@
                 "title",
                 "wiki"
             ],
-            "fields": "text.word_count",
             "highlight": {
                 "fields": {
                     "auxiliary_text": {
@@ -904,6 +783,17 @@
                                             "queries": [
                                                 {
                                                     "multi_match": {
+                                                        "boost": 1.05,
+                                                        "fields": [
+                                                            "suggest"
+                                                        ],
+                                                        "minimum_should_match": "1",
+                                                        "query": "bar",
+                                                        "type": "most_fields"
+                                                    }
+                                                },
+                                                {
+                                                    "multi_match": {
                                                         "boost": 2,
                                                         "fields": [
                                                             "redirect.title.plain^1",
@@ -913,54 +803,10 @@
                                                         "query": "bar",
                                                         "type": "most_fields"
                                                     }
-                                                },
-                                                {
-                                                    "multi_match": {
-                                                        "boost": 2.1,
-                                                        "fields": [
-                                                            "suggest"
-                                                        ],
-                                                        "minimum_should_match": "1",
-                                                        "query": "bar",
-                                                        "type": "most_fields"
-                                                    }
                                                 }
                                             ]
                                         }
                                     },
-<<<<<<< HEAD
-                                    "weight": "0.0125"
-                                }
-                            ]
-                        }
-                    },
-                    "rescore_query_weight": 1,
-                    "score_mode": "multiply"
-                },
-                "window_size": 8192
-            }
-        ],
-        "size": 20,
-        "stats": [
-            "full_text",
-            "inlanguage",
-            "suggest"
-        ],
-        "stored_fields": [
-            "text.word_count"
-        ],
-        "suggest": {
-            "suggest": {
-                "phrase": {
-                    "confidence": 2,
-                    "direct_generator": [
-                        {
-                            "field": "suggest",
-                            "max_term_freq": 0.5,
-                            "min_doc_freq": 0,
-                            "prefix_length": 2,
-                            "suggest_mode": "always"
-=======
                                     {
                                         "multi_match": {
                                             "boost": 0.2,
@@ -1023,7 +869,6 @@
                                     }
                                 ]
                             }
->>>>>>> e6133967
                         },
                         {
                             "multi_match": {
@@ -1095,6 +940,9 @@
                 "full_text_simple_match",
                 "inlanguage",
                 "suggest"
+            ],
+            "stored_fields": [
+                "text.word_count"
             ],
             "suggest": {
                 "suggest": {
