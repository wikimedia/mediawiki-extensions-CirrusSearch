[
    {
        "description": "full_text search for 'incategory:\"CategoryWith ASpace\"'",
        "options": {
            "search_type": "dfs_query_then_fetch",
            "timeout": "20s"
        },
        "params": {
            "search_type": "dfs_query_then_fetch",
            "timeout": "20s"
        },
        "path": "itwikibooks\/page\/_search",
        "query": {
            "_source": [
                "namespace",
                "namespace_text",
                "redirect.*",
                "text_bytes",
                "timestamp",
                "title",
                "wiki"
            ],
<<<<<<< HEAD
=======
            "fields": "text.word_count",
            "highlight": {
                "fields": {
                    "auxiliary_text": {
                        "fragment_size": 150,
                        "fragmenter": "scan",
                        "matched_fields": [
                            "auxiliary_text",
                            "auxiliary_text.plain"
                        ],
                        "number_of_fragments": 1,
                        "options": {
                            "boost_before": {
                                "20": 2,
                                "50": 1.8,
                                "200": 1.5,
                                "1000": 1.2
                            },
                            "max_fragments_scored": 5000,
                            "skip_if_last_matched": true,
                            "top_scoring": true
                        },
                        "type": "experimental"
                    },
                    "category": {
                        "fragmenter": "none",
                        "matched_fields": [
                            "category",
                            "category.plain"
                        ],
                        "number_of_fragments": 1,
                        "options": {
                            "skip_if_last_matched": true
                        },
                        "order": "score",
                        "type": "experimental"
                    },
                    "heading": {
                        "fragmenter": "none",
                        "matched_fields": [
                            "heading",
                            "heading.plain"
                        ],
                        "number_of_fragments": 1,
                        "options": {
                            "skip_if_last_matched": true
                        },
                        "order": "score",
                        "type": "experimental"
                    },
                    "redirect.title": {
                        "fragmenter": "none",
                        "matched_fields": [
                            "redirect.title",
                            "redirect.title.plain"
                        ],
                        "number_of_fragments": 1,
                        "options": {
                            "skip_if_last_matched": true
                        },
                        "order": "score",
                        "type": "experimental"
                    },
                    "text": {
                        "fragment_size": 150,
                        "fragmenter": "scan",
                        "matched_fields": [
                            "text",
                            "text.plain"
                        ],
                        "no_match_size": 150,
                        "number_of_fragments": 1,
                        "options": {
                            "boost_before": {
                                "20": 2,
                                "50": 1.8,
                                "200": 1.5,
                                "1000": 1.2
                            },
                            "max_fragments_scored": 5000,
                            "top_scoring": true
                        },
                        "type": "experimental"
                    },
                    "title": {
                        "fragmenter": "none",
                        "matched_fields": [
                            "title",
                            "title.plain"
                        ],
                        "number_of_fragments": 1,
                        "type": "experimental"
                    }
                },
                "post_tags": [
                    "<\/span>"
                ],
                "pre_tags": [
                    "<span class=\"searchmatch\">"
                ]
            },
>>>>>>> e393c3e4
            "query": {
                "bool": {
                    "filter": [
                        {
                            "bool": {
                                "must": [
                                    {
                                        "bool": {
                                            "should": [
                                                {
                                                    "match": {
                                                        "category.lowercase_keyword": {
                                                            "query": "CategoryWith ASpace"
                                                        }
                                                    }
                                                }
                                            ]
                                        }
                                    },
                                    {
                                        "terms": {
                                            "namespace": [
                                                0,
                                                1,
                                                2,
                                                3
                                            ]
                                        }
                                    }
                                ]
                            }
                        }
                    ],
                    "must": [
                        {
                            "match_all": []
                        }
                    ]
                }
            },
            "rescore": [
                {
                    "query": {
                        "query_weight": 1,
                        "rescore_query": {
                            "function_score": {
                                "functions": [
                                    {
                                        "field_value_factor": {
                                            "field": "incoming_links",
                                            "missing": 0,
                                            "modifier": "log2p"
                                        }
                                    },
                                    {
                                        "filter": {
                                            "terms": {
                                                "namespace": [
                                                    1
                                                ]
                                            }
                                        },
                                        "weight": "0.25"
                                    },
                                    {
                                        "filter": {
                                            "terms": {
                                                "namespace": [
                                                    2
                                                ]
                                            }
                                        },
                                        "weight": "0.05"
                                    },
                                    {
                                        "filter": {
                                            "terms": {
                                                "namespace": [
                                                    3
                                                ]
                                            }
                                        },
                                        "weight": "0.0125"
                                    }
                                ]
                            }
                        },
                        "rescore_query_weight": 1,
                        "score_mode": "multiply"
                    },
                    "window_size": 8192
                }
            ],
            "size": 5,
            "stats": [
                "full_text",
                "incategory"
            ],
            "stored_fields": []
        }
    },
    {
        "description": "full_text search for 'incategory:\"CategoryWith ASpace\"'",
        "options": {
            "search_type": "dfs_query_then_fetch",
            "timeout": "20s"
        },
        "params": {
            "search_type": "dfs_query_then_fetch",
            "timeout": "20s"
        },
        "path": "itwiktionary\/page\/_search",
        "query": {
            "_source": [
                "namespace",
                "namespace_text",
                "redirect.*",
                "text_bytes",
                "timestamp",
                "title",
                "wiki"
            ],
<<<<<<< HEAD
=======
            "fields": "text.word_count",
            "highlight": {
                "fields": {
                    "auxiliary_text": {
                        "fragment_size": 150,
                        "fragmenter": "scan",
                        "matched_fields": [
                            "auxiliary_text",
                            "auxiliary_text.plain"
                        ],
                        "number_of_fragments": 1,
                        "options": {
                            "boost_before": {
                                "20": 2,
                                "50": 1.8,
                                "200": 1.5,
                                "1000": 1.2
                            },
                            "max_fragments_scored": 5000,
                            "skip_if_last_matched": true,
                            "top_scoring": true
                        },
                        "type": "experimental"
                    },
                    "category": {
                        "fragmenter": "none",
                        "matched_fields": [
                            "category",
                            "category.plain"
                        ],
                        "number_of_fragments": 1,
                        "options": {
                            "skip_if_last_matched": true
                        },
                        "order": "score",
                        "type": "experimental"
                    },
                    "heading": {
                        "fragmenter": "none",
                        "matched_fields": [
                            "heading",
                            "heading.plain"
                        ],
                        "number_of_fragments": 1,
                        "options": {
                            "skip_if_last_matched": true
                        },
                        "order": "score",
                        "type": "experimental"
                    },
                    "redirect.title": {
                        "fragmenter": "none",
                        "matched_fields": [
                            "redirect.title",
                            "redirect.title.plain"
                        ],
                        "number_of_fragments": 1,
                        "options": {
                            "skip_if_last_matched": true
                        },
                        "order": "score",
                        "type": "experimental"
                    },
                    "text": {
                        "fragment_size": 150,
                        "fragmenter": "scan",
                        "matched_fields": [
                            "text",
                            "text.plain"
                        ],
                        "no_match_size": 150,
                        "number_of_fragments": 1,
                        "options": {
                            "boost_before": {
                                "20": 2,
                                "50": 1.8,
                                "200": 1.5,
                                "1000": 1.2
                            },
                            "max_fragments_scored": 5000,
                            "top_scoring": true
                        },
                        "type": "experimental"
                    },
                    "title": {
                        "fragmenter": "none",
                        "matched_fields": [
                            "title",
                            "title.plain"
                        ],
                        "number_of_fragments": 1,
                        "type": "experimental"
                    }
                },
                "post_tags": [
                    "<\/span>"
                ],
                "pre_tags": [
                    "<span class=\"searchmatch\">"
                ]
            },
>>>>>>> e393c3e4
            "query": {
                "bool": {
                    "filter": [
                        {
                            "bool": {
                                "must": [
                                    {
                                        "bool": {
                                            "should": [
                                                {
                                                    "match": {
                                                        "category.lowercase_keyword": {
                                                            "query": "CategoryWith ASpace"
                                                        }
                                                    }
                                                }
                                            ]
                                        }
                                    },
                                    {
                                        "terms": {
                                            "namespace": [
                                                0,
                                                1,
                                                2,
                                                3
                                            ]
                                        }
                                    }
                                ]
                            }
                        }
                    ],
                    "must": [
                        {
                            "match_all": []
                        }
                    ]
                }
            },
            "rescore": [
                {
                    "query": {
                        "query_weight": 1,
                        "rescore_query": {
                            "function_score": {
                                "functions": [
                                    {
                                        "field_value_factor": {
                                            "field": "incoming_links",
                                            "missing": 0,
                                            "modifier": "log2p"
                                        }
                                    },
                                    {
                                        "filter": {
                                            "terms": {
                                                "namespace": [
                                                    1
                                                ]
                                            }
                                        },
                                        "weight": "0.25"
                                    },
                                    {
                                        "filter": {
                                            "terms": {
                                                "namespace": [
                                                    2
                                                ]
                                            }
                                        },
                                        "weight": "0.05"
                                    },
                                    {
                                        "filter": {
                                            "terms": {
                                                "namespace": [
                                                    3
                                                ]
                                            }
                                        },
                                        "weight": "0.0125"
                                    }
                                ]
                            }
                        },
                        "rescore_query_weight": 1,
                        "score_mode": "multiply"
                    },
                    "window_size": 8192
                }
            ],
            "size": 5,
            "stats": [
                "full_text",
                "incategory"
            ],
            "stored_fields": []
        }
    },
    {
        "description": "full_text search for 'incategory:\"CategoryWith ASpace\"'",
        "options": {
            "search_type": "dfs_query_then_fetch",
            "timeout": "20s"
        },
        "params": {
            "search_type": "dfs_query_then_fetch",
            "timeout": "20s"
        },
        "path": "wiki\/page\/_search",
        "query": {
            "_source": [
                "namespace",
                "namespace_text",
                "redirect.*",
                "text_bytes",
                "timestamp",
                "title",
                "wiki"
            ],
            "highlight": {
                "fields": {
                    "auxiliary_text": {
                        "fragment_size": 150,
                        "fragmenter": "scan",
                        "matched_fields": [
                            "auxiliary_text",
                            "auxiliary_text.plain"
                        ],
                        "number_of_fragments": 1,
                        "options": {
                            "boost_before": {
                                "20": 2,
                                "50": 1.8,
                                "200": 1.5,
                                "1000": 1.2
                            },
                            "max_fragments_scored": 5000,
                            "skip_if_last_matched": true,
                            "top_scoring": true
                        },
                        "type": "experimental"
                    },
                    "category": {
                        "fragmenter": "none",
                        "matched_fields": [
                            "category",
                            "category.plain"
                        ],
                        "number_of_fragments": 1,
                        "options": {
                            "skip_if_last_matched": true
                        },
                        "order": "score",
                        "type": "experimental"
                    },
                    "heading": {
                        "fragmenter": "none",
                        "matched_fields": [
                            "heading",
                            "heading.plain"
                        ],
                        "number_of_fragments": 1,
                        "options": {
                            "skip_if_last_matched": true
                        },
                        "order": "score",
                        "type": "experimental"
                    },
                    "redirect.title": {
                        "fragmenter": "none",
                        "matched_fields": [
                            "redirect.title",
                            "redirect.title.plain"
                        ],
                        "number_of_fragments": 1,
                        "options": {
                            "skip_if_last_matched": true
                        },
                        "order": "score",
                        "type": "experimental"
                    },
                    "text": {
                        "fragment_size": 150,
                        "fragmenter": "scan",
                        "matched_fields": [
                            "text",
                            "text.plain"
                        ],
                        "no_match_size": 150,
                        "number_of_fragments": 1,
                        "options": {
                            "boost_before": {
                                "20": 2,
                                "50": 1.8,
                                "200": 1.5,
                                "1000": 1.2
                            },
                            "max_fragments_scored": 5000,
                            "top_scoring": true
                        },
                        "type": "experimental"
                    },
                    "title": {
                        "fragmenter": "none",
                        "matched_fields": [
                            "title",
                            "title.plain"
                        ],
                        "number_of_fragments": 1,
                        "type": "experimental"
                    }
                },
                "post_tags": [
                    "<\/span>"
                ],
                "pre_tags": [
                    "<span class=\"searchmatch\">"
                ]
            },
            "query": {
                "bool": {
                    "filter": [
                        {
                            "bool": {
                                "must": [
                                    {
                                        "bool": {
                                            "should": [
                                                {
                                                    "match": {
                                                        "category.lowercase_keyword": {
                                                            "query": "CategoryWith ASpace"
                                                        }
                                                    }
                                                }
                                            ]
                                        }
                                    },
                                    {
                                        "terms": {
                                            "namespace": [
                                                0,
                                                1,
                                                2,
                                                3
                                            ]
                                        }
                                    }
                                ]
                            }
                        }
                    ],
                    "must": [
                        {
                            "match_all": []
                        }
                    ]
                }
            },
            "rescore": [
                {
                    "query": {
                        "query_weight": 1,
                        "rescore_query": {
                            "function_score": {
                                "functions": [
                                    {
                                        "field_value_factor": {
                                            "field": "incoming_links",
                                            "missing": 0,
                                            "modifier": "log2p"
                                        }
                                    },
                                    {
                                        "filter": {
                                            "terms": {
                                                "namespace": [
                                                    1
                                                ]
                                            }
                                        },
                                        "weight": "0.25"
                                    },
                                    {
                                        "filter": {
                                            "terms": {
                                                "namespace": [
                                                    2
                                                ]
                                            }
                                        },
                                        "weight": "0.05"
                                    },
                                    {
                                        "filter": {
                                            "terms": {
                                                "namespace": [
                                                    3
                                                ]
                                            }
                                        },
                                        "weight": "0.0125"
                                    }
                                ]
                            }
                        },
                        "rescore_query_weight": 1,
                        "score_mode": "multiply"
                    },
                    "window_size": 8192
                }
            ],
            "size": 20,
            "stats": [
                "full_text",
                "incategory"
            ],
            "stored_fields": [
                "text.word_count"
            ]
        }
    }
]<|MERGE_RESOLUTION|>--- conflicted
+++ resolved
@@ -20,9 +20,6 @@
                 "title",
                 "wiki"
             ],
-<<<<<<< HEAD
-=======
-            "fields": "text.word_count",
             "highlight": {
                 "fields": {
                     "auxiliary_text": {
@@ -123,7 +120,6 @@
                     "<span class=\"searchmatch\">"
                 ]
             },
->>>>>>> e393c3e4
             "query": {
                 "bool": {
                     "filter": [
@@ -222,7 +218,9 @@
                 "full_text",
                 "incategory"
             ],
-            "stored_fields": []
+            "stored_fields": [
+                "text.word_count"
+            ]
         }
     },
     {
@@ -246,9 +244,6 @@
                 "title",
                 "wiki"
             ],
-<<<<<<< HEAD
-=======
-            "fields": "text.word_count",
             "highlight": {
                 "fields": {
                     "auxiliary_text": {
@@ -349,7 +344,6 @@
                     "<span class=\"searchmatch\">"
                 ]
             },
->>>>>>> e393c3e4
             "query": {
                 "bool": {
                     "filter": [
@@ -448,7 +442,9 @@
                 "full_text",
                 "incategory"
             ],
-            "stored_fields": []
+            "stored_fields": [
+                "text.word_count"
+            ]
         }
     },
     {
