--- conflicted
+++ resolved
@@ -20,9 +20,6 @@
                 "title",
                 "wiki"
             ],
-<<<<<<< HEAD
-=======
-            "fields": "text.word_count",
             "highlight": {
                 "fields": {
                     "auxiliary_text": {
@@ -151,7 +148,6 @@
                     "<span class=\"searchmatch\">"
                 ]
             },
->>>>>>> e393c3e4
             "query": {
                 "bool": {
                     "filter": [
@@ -273,7 +269,9 @@
                 "intitle",
                 "query_string"
             ],
-            "stored_fields": []
+            "stored_fields": [
+                "text.word_count"
+            ]
         }
     },
     {
@@ -297,9 +295,6 @@
                 "title",
                 "wiki"
             ],
-<<<<<<< HEAD
-=======
-            "fields": "text.word_count",
             "highlight": {
                 "fields": {
                     "auxiliary_text": {
@@ -428,7 +423,6 @@
                     "<span class=\"searchmatch\">"
                 ]
             },
->>>>>>> e393c3e4
             "query": {
                 "bool": {
                     "filter": [
@@ -550,7 +544,9 @@
                 "intitle",
                 "query_string"
             ],
-            "stored_fields": []
+            "stored_fields": [
+                "text.word_count"
+            ]
         }
     },
     {
