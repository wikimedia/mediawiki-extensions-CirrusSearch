--- conflicted
+++ resolved
@@ -10,504 +10,6 @@
             "timeout": "20s"
         },
         "path": "itwikibooks\/page\/_search",
-        "query": {
-            "_source": [
-                "namespace",
-                "namespace_text",
-                "redirect.*",
-                "text_bytes",
-                "timestamp",
-                "title",
-                "wiki"
-            ],
-<<<<<<< HEAD
-=======
-            "fields": "text.word_count",
-            "highlight": {
-                "fields": {
-                    "auxiliary_text": {
-                        "fragment_size": 150,
-                        "fragmenter": "scan",
-                        "matched_fields": [
-                            "auxiliary_text",
-                            "auxiliary_text.plain"
-                        ],
-                        "number_of_fragments": 1,
-                        "options": {
-                            "boost_before": {
-                                "20": 2,
-                                "50": 1.8,
-                                "200": 1.5,
-                                "1000": 1.2
-                            },
-                            "max_fragments_scored": 5000,
-                            "skip_if_last_matched": true,
-                            "top_scoring": true
-                        },
-                        "type": "experimental"
-                    },
-                    "category": {
-                        "fragmenter": "none",
-                        "matched_fields": [
-                            "category",
-                            "category.plain"
-                        ],
-                        "number_of_fragments": 1,
-                        "options": {
-                            "skip_if_last_matched": true
-                        },
-                        "order": "score",
-                        "type": "experimental"
-                    },
-                    "heading": {
-                        "fragmenter": "none",
-                        "matched_fields": [
-                            "heading",
-                            "heading.plain"
-                        ],
-                        "number_of_fragments": 1,
-                        "options": {
-                            "skip_if_last_matched": true
-                        },
-                        "order": "score",
-                        "type": "experimental"
-                    },
-                    "redirect.title": {
-                        "fragmenter": "none",
-                        "matched_fields": [
-                            "redirect.title",
-                            "redirect.title.plain"
-                        ],
-                        "number_of_fragments": 1,
-                        "options": {
-                            "skip_if_last_matched": true
-                        },
-                        "order": "score",
-                        "type": "experimental"
-                    },
-                    "text": {
-                        "fragment_size": 150,
-                        "fragmenter": "scan",
-                        "matched_fields": [
-                            "text",
-                            "text.plain"
-                        ],
-                        "no_match_size": 150,
-                        "number_of_fragments": 1,
-                        "options": {
-                            "boost_before": {
-                                "20": 2,
-                                "50": 1.8,
-                                "200": 1.5,
-                                "1000": 1.2
-                            },
-                            "max_fragments_scored": 5000,
-                            "top_scoring": true
-                        },
-                        "type": "experimental"
-                    },
-                    "title": {
-                        "fragmenter": "none",
-                        "matched_fields": [
-                            "title",
-                            "title.plain"
-                        ],
-                        "number_of_fragments": 1,
-                        "type": "experimental"
-                    }
-                },
-                "highlight_query": {
-                    "query_string": {
-                        "allow_leading_wildcard": true,
-                        "auto_generate_phrase_queries": true,
-                        "default_operator": "AND",
-                        "fields": [
-                            "auxiliary_text.plain^0.5",
-                            "auxiliary_text^0.25",
-                            "category.plain^8",
-                            "category^4",
-                            "heading.plain^5",
-                            "heading^2.5",
-                            "opening_text.plain^3",
-                            "opening_text^1.5",
-                            "redirect.title.plain^15",
-                            "redirect.title^7.5",
-                            "text.plain^1",
-                            "text^0.5",
-                            "title.plain^20",
-                            "title^10"
-                        ],
-                        "fuzzy_prefix_length": 2,
-                        "max_determinized_states": 500,
-                        "phrase_slop": 1,
-                        "query": "\"discuss problems of social and cultural importance\"",
-                        "rewrite": "top_terms_blended_freqs_1024"
-                    }
-                },
-                "post_tags": [
-                    "<\/span>"
-                ],
-                "pre_tags": [
-                    "<span class=\"searchmatch\">"
-                ]
-            },
->>>>>>> e393c3e4
-            "query": {
-                "bool": {
-                    "filter": [
-                        {
-                            "terms": {
-                                "namespace": [
-                                    0,
-                                    1,
-                                    2,
-                                    3
-                                ]
-                            }
-                        }
-                    ],
-                    "must": [
-                        {
-                            "query_string": {
-                                "allow_leading_wildcard": true,
-                                "auto_generate_phrase_queries": true,
-                                "default_operator": "AND",
-                                "fields": [
-                                    "all.plain^1",
-                                    "all^0.5"
-                                ],
-                                "fuzzy_prefix_length": 2,
-                                "max_determinized_states": 500,
-                                "phrase_slop": 0,
-                                "query": "\"discuss problems of social and cultural importance\"",
-                                "rewrite": "top_terms_blended_freqs_1024"
-                            }
-                        }
-                    ]
-                }
-            },
-            "rescore": [
-                {
-                    "query": {
-                        "query_weight": 1,
-                        "rescore_query": {
-                            "function_score": {
-                                "functions": [
-                                    {
-                                        "field_value_factor": {
-                                            "field": "incoming_links",
-                                            "missing": 0,
-                                            "modifier": "log2p"
-                                        }
-                                    },
-                                    {
-                                        "filter": {
-                                            "terms": {
-                                                "namespace": [
-                                                    1
-                                                ]
-                                            }
-                                        },
-                                        "weight": "0.25"
-                                    },
-                                    {
-                                        "filter": {
-                                            "terms": {
-                                                "namespace": [
-                                                    2
-                                                ]
-                                            }
-                                        },
-                                        "weight": "0.05"
-                                    },
-                                    {
-                                        "filter": {
-                                            "terms": {
-                                                "namespace": [
-                                                    3
-                                                ]
-                                            }
-                                        },
-                                        "weight": "0.0125"
-                                    }
-                                ]
-                            }
-                        },
-                        "rescore_query_weight": 1,
-                        "score_mode": "multiply"
-                    },
-                    "window_size": 8192
-                }
-            ],
-            "size": 5,
-            "stats": [
-                "full_text",
-                "full_text_querystring",
-                "query_string"
-            ],
-            "stored_fields": []
-        }
-    },
-    {
-        "description": "full_text search for '\"discuss problems of social and cultural importance\"~'",
-        "options": {
-            "search_type": "dfs_query_then_fetch",
-            "timeout": "20s"
-        },
-        "params": {
-            "search_type": "dfs_query_then_fetch",
-            "timeout": "20s"
-        },
-        "path": "itwiktionary\/page\/_search",
-        "query": {
-            "_source": [
-                "namespace",
-                "namespace_text",
-                "redirect.*",
-                "text_bytes",
-                "timestamp",
-                "title",
-                "wiki"
-            ],
-<<<<<<< HEAD
-=======
-            "fields": "text.word_count",
-            "highlight": {
-                "fields": {
-                    "auxiliary_text": {
-                        "fragment_size": 150,
-                        "fragmenter": "scan",
-                        "matched_fields": [
-                            "auxiliary_text",
-                            "auxiliary_text.plain"
-                        ],
-                        "number_of_fragments": 1,
-                        "options": {
-                            "boost_before": {
-                                "20": 2,
-                                "50": 1.8,
-                                "200": 1.5,
-                                "1000": 1.2
-                            },
-                            "max_fragments_scored": 5000,
-                            "skip_if_last_matched": true,
-                            "top_scoring": true
-                        },
-                        "type": "experimental"
-                    },
-                    "category": {
-                        "fragmenter": "none",
-                        "matched_fields": [
-                            "category",
-                            "category.plain"
-                        ],
-                        "number_of_fragments": 1,
-                        "options": {
-                            "skip_if_last_matched": true
-                        },
-                        "order": "score",
-                        "type": "experimental"
-                    },
-                    "heading": {
-                        "fragmenter": "none",
-                        "matched_fields": [
-                            "heading",
-                            "heading.plain"
-                        ],
-                        "number_of_fragments": 1,
-                        "options": {
-                            "skip_if_last_matched": true
-                        },
-                        "order": "score",
-                        "type": "experimental"
-                    },
-                    "redirect.title": {
-                        "fragmenter": "none",
-                        "matched_fields": [
-                            "redirect.title",
-                            "redirect.title.plain"
-                        ],
-                        "number_of_fragments": 1,
-                        "options": {
-                            "skip_if_last_matched": true
-                        },
-                        "order": "score",
-                        "type": "experimental"
-                    },
-                    "text": {
-                        "fragment_size": 150,
-                        "fragmenter": "scan",
-                        "matched_fields": [
-                            "text",
-                            "text.plain"
-                        ],
-                        "no_match_size": 150,
-                        "number_of_fragments": 1,
-                        "options": {
-                            "boost_before": {
-                                "20": 2,
-                                "50": 1.8,
-                                "200": 1.5,
-                                "1000": 1.2
-                            },
-                            "max_fragments_scored": 5000,
-                            "top_scoring": true
-                        },
-                        "type": "experimental"
-                    },
-                    "title": {
-                        "fragmenter": "none",
-                        "matched_fields": [
-                            "title",
-                            "title.plain"
-                        ],
-                        "number_of_fragments": 1,
-                        "type": "experimental"
-                    }
-                },
-                "highlight_query": {
-                    "query_string": {
-                        "allow_leading_wildcard": true,
-                        "auto_generate_phrase_queries": true,
-                        "default_operator": "AND",
-                        "fields": [
-                            "auxiliary_text.plain^0.5",
-                            "auxiliary_text^0.25",
-                            "category.plain^8",
-                            "category^4",
-                            "heading.plain^5",
-                            "heading^2.5",
-                            "opening_text.plain^3",
-                            "opening_text^1.5",
-                            "redirect.title.plain^15",
-                            "redirect.title^7.5",
-                            "text.plain^1",
-                            "text^0.5",
-                            "title.plain^20",
-                            "title^10"
-                        ],
-                        "fuzzy_prefix_length": 2,
-                        "max_determinized_states": 500,
-                        "phrase_slop": 1,
-                        "query": "\"discuss problems of social and cultural importance\"",
-                        "rewrite": "top_terms_blended_freqs_1024"
-                    }
-                },
-                "post_tags": [
-                    "<\/span>"
-                ],
-                "pre_tags": [
-                    "<span class=\"searchmatch\">"
-                ]
-            },
->>>>>>> e393c3e4
-            "query": {
-                "bool": {
-                    "filter": [
-                        {
-                            "terms": {
-                                "namespace": [
-                                    0,
-                                    1,
-                                    2,
-                                    3
-                                ]
-                            }
-                        }
-                    ],
-                    "must": [
-                        {
-                            "query_string": {
-                                "allow_leading_wildcard": true,
-                                "auto_generate_phrase_queries": true,
-                                "default_operator": "AND",
-                                "fields": [
-                                    "all.plain^1",
-                                    "all^0.5"
-                                ],
-                                "fuzzy_prefix_length": 2,
-                                "max_determinized_states": 500,
-                                "phrase_slop": 0,
-                                "query": "\"discuss problems of social and cultural importance\"",
-                                "rewrite": "top_terms_blended_freqs_1024"
-                            }
-                        }
-                    ]
-                }
-            },
-            "rescore": [
-                {
-                    "query": {
-                        "query_weight": 1,
-                        "rescore_query": {
-                            "function_score": {
-                                "functions": [
-                                    {
-                                        "field_value_factor": {
-                                            "field": "incoming_links",
-                                            "missing": 0,
-                                            "modifier": "log2p"
-                                        }
-                                    },
-                                    {
-                                        "filter": {
-                                            "terms": {
-                                                "namespace": [
-                                                    1
-                                                ]
-                                            }
-                                        },
-                                        "weight": "0.25"
-                                    },
-                                    {
-                                        "filter": {
-                                            "terms": {
-                                                "namespace": [
-                                                    2
-                                                ]
-                                            }
-                                        },
-                                        "weight": "0.05"
-                                    },
-                                    {
-                                        "filter": {
-                                            "terms": {
-                                                "namespace": [
-                                                    3
-                                                ]
-                                            }
-                                        },
-                                        "weight": "0.0125"
-                                    }
-                                ]
-                            }
-                        },
-                        "rescore_query_weight": 1,
-                        "score_mode": "multiply"
-                    },
-                    "window_size": 8192
-                }
-            ],
-            "size": 5,
-            "stats": [
-                "full_text",
-                "full_text_querystring",
-                "query_string"
-            ],
-            "stored_fields": []
-        }
-    },
-    {
-        "description": "full_text search for '\"discuss problems of social and cultural importance\"~'",
-        "options": {
-            "search_type": "dfs_query_then_fetch",
-            "timeout": "20s"
-        },
-        "params": {
-            "search_type": "dfs_query_then_fetch",
-            "timeout": "20s"
-        },
-        "path": "wiki\/page\/_search",
         "query": {
             "_source": [
                 "namespace",
@@ -733,6 +235,500 @@
                     "window_size": 8192
                 }
             ],
+            "size": 5,
+            "stats": [
+                "full_text",
+                "full_text_querystring",
+                "query_string"
+            ],
+            "stored_fields": [
+                "text.word_count"
+            ]
+        }
+    },
+    {
+        "description": "full_text search for '\"discuss problems of social and cultural importance\"~'",
+        "options": {
+            "search_type": "dfs_query_then_fetch",
+            "timeout": "20s"
+        },
+        "params": {
+            "search_type": "dfs_query_then_fetch",
+            "timeout": "20s"
+        },
+        "path": "itwiktionary\/page\/_search",
+        "query": {
+            "_source": [
+                "namespace",
+                "namespace_text",
+                "redirect.*",
+                "text_bytes",
+                "timestamp",
+                "title",
+                "wiki"
+            ],
+            "highlight": {
+                "fields": {
+                    "auxiliary_text": {
+                        "fragment_size": 150,
+                        "fragmenter": "scan",
+                        "matched_fields": [
+                            "auxiliary_text",
+                            "auxiliary_text.plain"
+                        ],
+                        "number_of_fragments": 1,
+                        "options": {
+                            "boost_before": {
+                                "20": 2,
+                                "50": 1.8,
+                                "200": 1.5,
+                                "1000": 1.2
+                            },
+                            "max_fragments_scored": 5000,
+                            "skip_if_last_matched": true,
+                            "top_scoring": true
+                        },
+                        "type": "experimental"
+                    },
+                    "category": {
+                        "fragmenter": "none",
+                        "matched_fields": [
+                            "category",
+                            "category.plain"
+                        ],
+                        "number_of_fragments": 1,
+                        "options": {
+                            "skip_if_last_matched": true
+                        },
+                        "order": "score",
+                        "type": "experimental"
+                    },
+                    "heading": {
+                        "fragmenter": "none",
+                        "matched_fields": [
+                            "heading",
+                            "heading.plain"
+                        ],
+                        "number_of_fragments": 1,
+                        "options": {
+                            "skip_if_last_matched": true
+                        },
+                        "order": "score",
+                        "type": "experimental"
+                    },
+                    "redirect.title": {
+                        "fragmenter": "none",
+                        "matched_fields": [
+                            "redirect.title",
+                            "redirect.title.plain"
+                        ],
+                        "number_of_fragments": 1,
+                        "options": {
+                            "skip_if_last_matched": true
+                        },
+                        "order": "score",
+                        "type": "experimental"
+                    },
+                    "text": {
+                        "fragment_size": 150,
+                        "fragmenter": "scan",
+                        "matched_fields": [
+                            "text",
+                            "text.plain"
+                        ],
+                        "no_match_size": 150,
+                        "number_of_fragments": 1,
+                        "options": {
+                            "boost_before": {
+                                "20": 2,
+                                "50": 1.8,
+                                "200": 1.5,
+                                "1000": 1.2
+                            },
+                            "max_fragments_scored": 5000,
+                            "top_scoring": true
+                        },
+                        "type": "experimental"
+                    },
+                    "title": {
+                        "fragmenter": "none",
+                        "matched_fields": [
+                            "title",
+                            "title.plain"
+                        ],
+                        "number_of_fragments": 1,
+                        "type": "experimental"
+                    }
+                },
+                "highlight_query": {
+                    "query_string": {
+                        "allow_leading_wildcard": true,
+                        "auto_generate_phrase_queries": true,
+                        "default_operator": "AND",
+                        "fields": [
+                            "auxiliary_text.plain^0.5",
+                            "auxiliary_text^0.25",
+                            "category.plain^8",
+                            "category^4",
+                            "heading.plain^5",
+                            "heading^2.5",
+                            "opening_text.plain^3",
+                            "opening_text^1.5",
+                            "redirect.title.plain^15",
+                            "redirect.title^7.5",
+                            "text.plain^1",
+                            "text^0.5",
+                            "title.plain^20",
+                            "title^10"
+                        ],
+                        "fuzzy_prefix_length": 2,
+                        "max_determinized_states": 500,
+                        "phrase_slop": 1,
+                        "query": "\"discuss problems of social and cultural importance\"",
+                        "rewrite": "top_terms_blended_freqs_1024"
+                    }
+                },
+                "post_tags": [
+                    "<\/span>"
+                ],
+                "pre_tags": [
+                    "<span class=\"searchmatch\">"
+                ]
+            },
+            "query": {
+                "bool": {
+                    "filter": [
+                        {
+                            "terms": {
+                                "namespace": [
+                                    0,
+                                    1,
+                                    2,
+                                    3
+                                ]
+                            }
+                        }
+                    ],
+                    "must": [
+                        {
+                            "query_string": {
+                                "allow_leading_wildcard": true,
+                                "auto_generate_phrase_queries": true,
+                                "default_operator": "AND",
+                                "fields": [
+                                    "all.plain^1",
+                                    "all^0.5"
+                                ],
+                                "fuzzy_prefix_length": 2,
+                                "max_determinized_states": 500,
+                                "phrase_slop": 0,
+                                "query": "\"discuss problems of social and cultural importance\"",
+                                "rewrite": "top_terms_blended_freqs_1024"
+                            }
+                        }
+                    ]
+                }
+            },
+            "rescore": [
+                {
+                    "query": {
+                        "query_weight": 1,
+                        "rescore_query": {
+                            "function_score": {
+                                "functions": [
+                                    {
+                                        "field_value_factor": {
+                                            "field": "incoming_links",
+                                            "missing": 0,
+                                            "modifier": "log2p"
+                                        }
+                                    },
+                                    {
+                                        "filter": {
+                                            "terms": {
+                                                "namespace": [
+                                                    1
+                                                ]
+                                            }
+                                        },
+                                        "weight": "0.25"
+                                    },
+                                    {
+                                        "filter": {
+                                            "terms": {
+                                                "namespace": [
+                                                    2
+                                                ]
+                                            }
+                                        },
+                                        "weight": "0.05"
+                                    },
+                                    {
+                                        "filter": {
+                                            "terms": {
+                                                "namespace": [
+                                                    3
+                                                ]
+                                            }
+                                        },
+                                        "weight": "0.0125"
+                                    }
+                                ]
+                            }
+                        },
+                        "rescore_query_weight": 1,
+                        "score_mode": "multiply"
+                    },
+                    "window_size": 8192
+                }
+            ],
+            "size": 5,
+            "stats": [
+                "full_text",
+                "full_text_querystring",
+                "query_string"
+            ],
+            "stored_fields": [
+                "text.word_count"
+            ]
+        }
+    },
+    {
+        "description": "full_text search for '\"discuss problems of social and cultural importance\"~'",
+        "options": {
+            "search_type": "dfs_query_then_fetch",
+            "timeout": "20s"
+        },
+        "params": {
+            "search_type": "dfs_query_then_fetch",
+            "timeout": "20s"
+        },
+        "path": "wiki\/page\/_search",
+        "query": {
+            "_source": [
+                "namespace",
+                "namespace_text",
+                "redirect.*",
+                "text_bytes",
+                "timestamp",
+                "title",
+                "wiki"
+            ],
+            "highlight": {
+                "fields": {
+                    "auxiliary_text": {
+                        "fragment_size": 150,
+                        "fragmenter": "scan",
+                        "matched_fields": [
+                            "auxiliary_text",
+                            "auxiliary_text.plain"
+                        ],
+                        "number_of_fragments": 1,
+                        "options": {
+                            "boost_before": {
+                                "20": 2,
+                                "50": 1.8,
+                                "200": 1.5,
+                                "1000": 1.2
+                            },
+                            "max_fragments_scored": 5000,
+                            "skip_if_last_matched": true,
+                            "top_scoring": true
+                        },
+                        "type": "experimental"
+                    },
+                    "category": {
+                        "fragmenter": "none",
+                        "matched_fields": [
+                            "category",
+                            "category.plain"
+                        ],
+                        "number_of_fragments": 1,
+                        "options": {
+                            "skip_if_last_matched": true
+                        },
+                        "order": "score",
+                        "type": "experimental"
+                    },
+                    "heading": {
+                        "fragmenter": "none",
+                        "matched_fields": [
+                            "heading",
+                            "heading.plain"
+                        ],
+                        "number_of_fragments": 1,
+                        "options": {
+                            "skip_if_last_matched": true
+                        },
+                        "order": "score",
+                        "type": "experimental"
+                    },
+                    "redirect.title": {
+                        "fragmenter": "none",
+                        "matched_fields": [
+                            "redirect.title",
+                            "redirect.title.plain"
+                        ],
+                        "number_of_fragments": 1,
+                        "options": {
+                            "skip_if_last_matched": true
+                        },
+                        "order": "score",
+                        "type": "experimental"
+                    },
+                    "text": {
+                        "fragment_size": 150,
+                        "fragmenter": "scan",
+                        "matched_fields": [
+                            "text",
+                            "text.plain"
+                        ],
+                        "no_match_size": 150,
+                        "number_of_fragments": 1,
+                        "options": {
+                            "boost_before": {
+                                "20": 2,
+                                "50": 1.8,
+                                "200": 1.5,
+                                "1000": 1.2
+                            },
+                            "max_fragments_scored": 5000,
+                            "top_scoring": true
+                        },
+                        "type": "experimental"
+                    },
+                    "title": {
+                        "fragmenter": "none",
+                        "matched_fields": [
+                            "title",
+                            "title.plain"
+                        ],
+                        "number_of_fragments": 1,
+                        "type": "experimental"
+                    }
+                },
+                "highlight_query": {
+                    "query_string": {
+                        "allow_leading_wildcard": true,
+                        "auto_generate_phrase_queries": true,
+                        "default_operator": "AND",
+                        "fields": [
+                            "auxiliary_text.plain^0.5",
+                            "auxiliary_text^0.25",
+                            "category.plain^8",
+                            "category^4",
+                            "heading.plain^5",
+                            "heading^2.5",
+                            "opening_text.plain^3",
+                            "opening_text^1.5",
+                            "redirect.title.plain^15",
+                            "redirect.title^7.5",
+                            "text.plain^1",
+                            "text^0.5",
+                            "title.plain^20",
+                            "title^10"
+                        ],
+                        "fuzzy_prefix_length": 2,
+                        "max_determinized_states": 500,
+                        "phrase_slop": 1,
+                        "query": "\"discuss problems of social and cultural importance\"",
+                        "rewrite": "top_terms_blended_freqs_1024"
+                    }
+                },
+                "post_tags": [
+                    "<\/span>"
+                ],
+                "pre_tags": [
+                    "<span class=\"searchmatch\">"
+                ]
+            },
+            "query": {
+                "bool": {
+                    "filter": [
+                        {
+                            "terms": {
+                                "namespace": [
+                                    0,
+                                    1,
+                                    2,
+                                    3
+                                ]
+                            }
+                        }
+                    ],
+                    "must": [
+                        {
+                            "query_string": {
+                                "allow_leading_wildcard": true,
+                                "auto_generate_phrase_queries": true,
+                                "default_operator": "AND",
+                                "fields": [
+                                    "all.plain^1",
+                                    "all^0.5"
+                                ],
+                                "fuzzy_prefix_length": 2,
+                                "max_determinized_states": 500,
+                                "phrase_slop": 0,
+                                "query": "\"discuss problems of social and cultural importance\"",
+                                "rewrite": "top_terms_blended_freqs_1024"
+                            }
+                        }
+                    ]
+                }
+            },
+            "rescore": [
+                {
+                    "query": {
+                        "query_weight": 1,
+                        "rescore_query": {
+                            "function_score": {
+                                "functions": [
+                                    {
+                                        "field_value_factor": {
+                                            "field": "incoming_links",
+                                            "missing": 0,
+                                            "modifier": "log2p"
+                                        }
+                                    },
+                                    {
+                                        "filter": {
+                                            "terms": {
+                                                "namespace": [
+                                                    1
+                                                ]
+                                            }
+                                        },
+                                        "weight": "0.25"
+                                    },
+                                    {
+                                        "filter": {
+                                            "terms": {
+                                                "namespace": [
+                                                    2
+                                                ]
+                                            }
+                                        },
+                                        "weight": "0.05"
+                                    },
+                                    {
+                                        "filter": {
+                                            "terms": {
+                                                "namespace": [
+                                                    3
+                                                ]
+                                            }
+                                        },
+                                        "weight": "0.0125"
+                                    }
+                                ]
+                            }
+                        },
+                        "rescore_query_weight": 1,
+                        "score_mode": "multiply"
+                    },
+                    "window_size": 8192
+                }
+            ],
             "size": 20,
             "stats": [
                 "full_text",
