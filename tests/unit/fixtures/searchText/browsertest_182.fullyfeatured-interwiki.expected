[
    {
        "description": "full_text search for 'intitle:\"\\\"links catapult\\\"\"'",
        "options": {
            "search_type": "dfs_query_then_fetch",
            "timeout": "20s"
        },
        "params": {
            "search_type": "dfs_query_then_fetch",
            "timeout": "20s"
        },
        "path": "itwikibooks\/page\/_search",
        "query": {
            "_source": [
                "namespace",
                "namespace_text",
                "redirect.*",
                "text_bytes",
                "timestamp",
                "title",
                "wiki"
            ],
<<<<<<< HEAD
=======
            "fields": "text.word_count",
            "highlight": {
                "fields": {
                    "auxiliary_text": {
                        "fragment_size": 150,
                        "fragmenter": "scan",
                        "matched_fields": [
                            "auxiliary_text",
                            "auxiliary_text.plain"
                        ],
                        "number_of_fragments": 1,
                        "options": {
                            "boost_before": {
                                "20": 2,
                                "50": 1.8,
                                "200": 1.5,
                                "1000": 1.2
                            },
                            "max_fragments_scored": 5000,
                            "skip_if_last_matched": true,
                            "top_scoring": true
                        },
                        "type": "experimental"
                    },
                    "category": {
                        "fragmenter": "none",
                        "matched_fields": [
                            "category",
                            "category.plain"
                        ],
                        "number_of_fragments": 1,
                        "options": {
                            "skip_if_last_matched": true
                        },
                        "order": "score",
                        "type": "experimental"
                    },
                    "heading": {
                        "fragmenter": "none",
                        "matched_fields": [
                            "heading",
                            "heading.plain"
                        ],
                        "number_of_fragments": 1,
                        "options": {
                            "skip_if_last_matched": true
                        },
                        "order": "score",
                        "type": "experimental"
                    },
                    "redirect.title": {
                        "fragmenter": "none",
                        "matched_fields": [
                            "redirect.title",
                            "redirect.title.plain"
                        ],
                        "number_of_fragments": 1,
                        "options": {
                            "skip_if_last_matched": true
                        },
                        "order": "score",
                        "type": "experimental"
                    },
                    "text": {
                        "fragment_size": 150,
                        "fragmenter": "scan",
                        "matched_fields": [
                            "text",
                            "text.plain"
                        ],
                        "no_match_size": 150,
                        "number_of_fragments": 1,
                        "options": {
                            "boost_before": {
                                "20": 2,
                                "50": 1.8,
                                "200": 1.5,
                                "1000": 1.2
                            },
                            "max_fragments_scored": 5000,
                            "top_scoring": true
                        },
                        "type": "experimental"
                    },
                    "title": {
                        "fragmenter": "none",
                        "matched_fields": [
                            "title",
                            "title.plain"
                        ],
                        "number_of_fragments": 1,
                        "type": "experimental"
                    }
                },
                "highlight_query": {
                    "query_string": {
                        "allow_leading_wildcard": true,
                        "auto_generate_phrase_queries": true,
                        "default_operator": "AND",
                        "fields": [
                            "auxiliary_text.plain^0.5",
                            "auxiliary_text^0.25",
                            "category.plain^8",
                            "category^4",
                            "heading.plain^5",
                            "heading^2.5",
                            "opening_text.plain^3",
                            "opening_text^1.5",
                            "redirect.title.plain^15",
                            "redirect.title^7.5",
                            "text.plain^1",
                            "text^0.5",
                            "title.plain^20",
                            "title^10"
                        ],
                        "fuzzy_prefix_length": 2,
                        "max_determinized_states": 500,
                        "phrase_slop": 1,
                        "query": "(title.plain:\"\\\"links catapult\\\"\"~0^20 OR redirect.title.plain:\"\\\"links catapult\\\"\"~0^15 OR category.plain:\"\\\"links catapult\\\"\"~0^8 OR heading.plain:\"\\\"links catapult\\\"\"~0^5 OR opening_text.plain:\"\\\"links catapult\\\"\"~0^3 OR text.plain:\"\\\"links catapult\\\"\"~0^1 OR auxiliary_text.plain:\"\\\"links catapult\\\"\"~0^0.5)",
                        "rewrite": "top_terms_blended_freqs_1024"
                    }
                },
                "post_tags": [
                    "<\/span>"
                ],
                "pre_tags": [
                    "<span class=\"searchmatch\">"
                ]
            },
>>>>>>> e393c3e4
            "query": {
                "bool": {
                    "filter": [
                        {
                            "bool": {
                                "must": [
                                    {
                                        "query_string": {
                                            "allow_leading_wildcard": true,
                                            "default_operator": "AND",
                                            "fields": [
                                                "title"
                                            ],
                                            "fuzzy_prefix_length": 2,
                                            "query": "\"\\\"links catapult\\\"\"",
                                            "rewrite": "top_terms_boost_1024"
                                        }
                                    },
                                    {
                                        "terms": {
                                            "namespace": [
                                                0,
                                                1,
                                                2,
                                                3
                                            ]
                                        }
                                    }
                                ]
                            }
                        }
                    ],
                    "must": [
                        {
                            "query_string": {
                                "allow_leading_wildcard": true,
                                "auto_generate_phrase_queries": true,
                                "default_operator": "AND",
                                "fields": [
                                    "all.plain^1",
                                    "all^0.5"
                                ],
                                "fuzzy_prefix_length": 2,
                                "max_determinized_states": 500,
                                "phrase_slop": 0,
                                "query": "(all.plain:\"\\\"links catapult\\\"\"~0^1)",
                                "rewrite": "top_terms_blended_freqs_1024"
                            }
                        }
                    ]
                }
            },
            "rescore": [
                {
                    "query": {
                        "query_weight": 1,
                        "rescore_query": {
                            "function_score": {
                                "functions": [
                                    {
                                        "field_value_factor": {
                                            "field": "incoming_links",
                                            "missing": 0,
                                            "modifier": "log2p"
                                        }
                                    },
                                    {
                                        "filter": {
                                            "terms": {
                                                "namespace": [
                                                    1
                                                ]
                                            }
                                        },
                                        "weight": "0.25"
                                    },
                                    {
                                        "filter": {
                                            "terms": {
                                                "namespace": [
                                                    2
                                                ]
                                            }
                                        },
                                        "weight": "0.05"
                                    },
                                    {
                                        "filter": {
                                            "terms": {
                                                "namespace": [
                                                    3
                                                ]
                                            }
                                        },
                                        "weight": "0.0125"
                                    }
                                ]
                            }
                        },
                        "rescore_query_weight": 1,
                        "score_mode": "multiply"
                    },
                    "window_size": 8192
                }
            ],
            "size": 5,
            "stats": [
                "full_text",
                "full_text_querystring",
                "intitle",
                "query_string"
            ],
            "stored_fields": []
        }
    },
    {
        "description": "full_text search for 'intitle:\"\\\"links catapult\\\"\"'",
        "options": {
            "search_type": "dfs_query_then_fetch",
            "timeout": "20s"
        },
        "params": {
            "search_type": "dfs_query_then_fetch",
            "timeout": "20s"
        },
        "path": "itwiktionary\/page\/_search",
        "query": {
            "_source": [
                "namespace",
                "namespace_text",
                "redirect.*",
                "text_bytes",
                "timestamp",
                "title",
                "wiki"
            ],
<<<<<<< HEAD
=======
            "fields": "text.word_count",
            "highlight": {
                "fields": {
                    "auxiliary_text": {
                        "fragment_size": 150,
                        "fragmenter": "scan",
                        "matched_fields": [
                            "auxiliary_text",
                            "auxiliary_text.plain"
                        ],
                        "number_of_fragments": 1,
                        "options": {
                            "boost_before": {
                                "20": 2,
                                "50": 1.8,
                                "200": 1.5,
                                "1000": 1.2
                            },
                            "max_fragments_scored": 5000,
                            "skip_if_last_matched": true,
                            "top_scoring": true
                        },
                        "type": "experimental"
                    },
                    "category": {
                        "fragmenter": "none",
                        "matched_fields": [
                            "category",
                            "category.plain"
                        ],
                        "number_of_fragments": 1,
                        "options": {
                            "skip_if_last_matched": true
                        },
                        "order": "score",
                        "type": "experimental"
                    },
                    "heading": {
                        "fragmenter": "none",
                        "matched_fields": [
                            "heading",
                            "heading.plain"
                        ],
                        "number_of_fragments": 1,
                        "options": {
                            "skip_if_last_matched": true
                        },
                        "order": "score",
                        "type": "experimental"
                    },
                    "redirect.title": {
                        "fragmenter": "none",
                        "matched_fields": [
                            "redirect.title",
                            "redirect.title.plain"
                        ],
                        "number_of_fragments": 1,
                        "options": {
                            "skip_if_last_matched": true
                        },
                        "order": "score",
                        "type": "experimental"
                    },
                    "text": {
                        "fragment_size": 150,
                        "fragmenter": "scan",
                        "matched_fields": [
                            "text",
                            "text.plain"
                        ],
                        "no_match_size": 150,
                        "number_of_fragments": 1,
                        "options": {
                            "boost_before": {
                                "20": 2,
                                "50": 1.8,
                                "200": 1.5,
                                "1000": 1.2
                            },
                            "max_fragments_scored": 5000,
                            "top_scoring": true
                        },
                        "type": "experimental"
                    },
                    "title": {
                        "fragmenter": "none",
                        "matched_fields": [
                            "title",
                            "title.plain"
                        ],
                        "number_of_fragments": 1,
                        "type": "experimental"
                    }
                },
                "highlight_query": {
                    "query_string": {
                        "allow_leading_wildcard": true,
                        "auto_generate_phrase_queries": true,
                        "default_operator": "AND",
                        "fields": [
                            "auxiliary_text.plain^0.5",
                            "auxiliary_text^0.25",
                            "category.plain^8",
                            "category^4",
                            "heading.plain^5",
                            "heading^2.5",
                            "opening_text.plain^3",
                            "opening_text^1.5",
                            "redirect.title.plain^15",
                            "redirect.title^7.5",
                            "text.plain^1",
                            "text^0.5",
                            "title.plain^20",
                            "title^10"
                        ],
                        "fuzzy_prefix_length": 2,
                        "max_determinized_states": 500,
                        "phrase_slop": 1,
                        "query": "(title.plain:\"\\\"links catapult\\\"\"~0^20 OR redirect.title.plain:\"\\\"links catapult\\\"\"~0^15 OR category.plain:\"\\\"links catapult\\\"\"~0^8 OR heading.plain:\"\\\"links catapult\\\"\"~0^5 OR opening_text.plain:\"\\\"links catapult\\\"\"~0^3 OR text.plain:\"\\\"links catapult\\\"\"~0^1 OR auxiliary_text.plain:\"\\\"links catapult\\\"\"~0^0.5)",
                        "rewrite": "top_terms_blended_freqs_1024"
                    }
                },
                "post_tags": [
                    "<\/span>"
                ],
                "pre_tags": [
                    "<span class=\"searchmatch\">"
                ]
            },
>>>>>>> e393c3e4
            "query": {
                "bool": {
                    "filter": [
                        {
                            "bool": {
                                "must": [
                                    {
                                        "query_string": {
                                            "allow_leading_wildcard": true,
                                            "default_operator": "AND",
                                            "fields": [
                                                "title"
                                            ],
                                            "fuzzy_prefix_length": 2,
                                            "query": "\"\\\"links catapult\\\"\"",
                                            "rewrite": "top_terms_boost_1024"
                                        }
                                    },
                                    {
                                        "terms": {
                                            "namespace": [
                                                0,
                                                1,
                                                2,
                                                3
                                            ]
                                        }
                                    }
                                ]
                            }
                        }
                    ],
                    "must": [
                        {
                            "query_string": {
                                "allow_leading_wildcard": true,
                                "auto_generate_phrase_queries": true,
                                "default_operator": "AND",
                                "fields": [
                                    "all.plain^1",
                                    "all^0.5"
                                ],
                                "fuzzy_prefix_length": 2,
                                "max_determinized_states": 500,
                                "phrase_slop": 0,
                                "query": "(all.plain:\"\\\"links catapult\\\"\"~0^1)",
                                "rewrite": "top_terms_blended_freqs_1024"
                            }
                        }
                    ]
                }
            },
            "rescore": [
                {
                    "query": {
                        "query_weight": 1,
                        "rescore_query": {
                            "function_score": {
                                "functions": [
                                    {
                                        "field_value_factor": {
                                            "field": "incoming_links",
                                            "missing": 0,
                                            "modifier": "log2p"
                                        }
                                    },
                                    {
                                        "filter": {
                                            "terms": {
                                                "namespace": [
                                                    1
                                                ]
                                            }
                                        },
                                        "weight": "0.25"
                                    },
                                    {
                                        "filter": {
                                            "terms": {
                                                "namespace": [
                                                    2
                                                ]
                                            }
                                        },
                                        "weight": "0.05"
                                    },
                                    {
                                        "filter": {
                                            "terms": {
                                                "namespace": [
                                                    3
                                                ]
                                            }
                                        },
                                        "weight": "0.0125"
                                    }
                                ]
                            }
                        },
                        "rescore_query_weight": 1,
                        "score_mode": "multiply"
                    },
                    "window_size": 8192
                }
            ],
            "size": 5,
            "stats": [
                "full_text",
                "full_text_querystring",
                "intitle",
                "query_string"
            ],
            "stored_fields": []
        }
    },
    {
        "description": "full_text search for 'intitle:\"\\\"links catapult\\\"\"'",
        "options": {
            "search_type": "dfs_query_then_fetch",
            "timeout": "20s"
        },
        "params": {
            "search_type": "dfs_query_then_fetch",
            "timeout": "20s"
        },
        "path": "wiki\/page\/_search",
        "query": {
            "_source": [
                "namespace",
                "namespace_text",
                "redirect.*",
                "text_bytes",
                "timestamp",
                "title",
                "wiki"
            ],
            "highlight": {
                "fields": {
                    "auxiliary_text": {
                        "fragment_size": 150,
                        "fragmenter": "scan",
                        "matched_fields": [
                            "auxiliary_text",
                            "auxiliary_text.plain"
                        ],
                        "number_of_fragments": 1,
                        "options": {
                            "boost_before": {
                                "20": 2,
                                "50": 1.8,
                                "200": 1.5,
                                "1000": 1.2
                            },
                            "max_fragments_scored": 5000,
                            "skip_if_last_matched": true,
                            "top_scoring": true
                        },
                        "type": "experimental"
                    },
                    "category": {
                        "fragmenter": "none",
                        "matched_fields": [
                            "category",
                            "category.plain"
                        ],
                        "number_of_fragments": 1,
                        "options": {
                            "skip_if_last_matched": true
                        },
                        "order": "score",
                        "type": "experimental"
                    },
                    "heading": {
                        "fragmenter": "none",
                        "matched_fields": [
                            "heading",
                            "heading.plain"
                        ],
                        "number_of_fragments": 1,
                        "options": {
                            "skip_if_last_matched": true
                        },
                        "order": "score",
                        "type": "experimental"
                    },
                    "redirect.title": {
                        "fragmenter": "none",
                        "matched_fields": [
                            "redirect.title",
                            "redirect.title.plain"
                        ],
                        "number_of_fragments": 1,
                        "options": {
                            "skip_if_last_matched": true
                        },
                        "order": "score",
                        "type": "experimental"
                    },
                    "text": {
                        "fragment_size": 150,
                        "fragmenter": "scan",
                        "matched_fields": [
                            "text",
                            "text.plain"
                        ],
                        "no_match_size": 150,
                        "number_of_fragments": 1,
                        "options": {
                            "boost_before": {
                                "20": 2,
                                "50": 1.8,
                                "200": 1.5,
                                "1000": 1.2
                            },
                            "max_fragments_scored": 5000,
                            "top_scoring": true
                        },
                        "type": "experimental"
                    },
                    "title": {
                        "fragmenter": "none",
                        "matched_fields": [
                            "title",
                            "title.plain"
                        ],
                        "number_of_fragments": 1,
                        "type": "experimental"
                    }
                },
                "highlight_query": {
                    "query_string": {
                        "allow_leading_wildcard": true,
                        "auto_generate_phrase_queries": true,
                        "default_operator": "AND",
                        "fields": [
                            "auxiliary_text.plain^0.5",
                            "auxiliary_text^0.25",
                            "category.plain^8",
                            "category^4",
                            "heading.plain^5",
                            "heading^2.5",
                            "opening_text.plain^3",
                            "opening_text^1.5",
                            "redirect.title.plain^15",
                            "redirect.title^7.5",
                            "text.plain^1",
                            "text^0.5",
                            "title.plain^20",
                            "title^10"
                        ],
                        "fuzzy_prefix_length": 2,
                        "max_determinized_states": 500,
                        "phrase_slop": 1,
                        "query": "(title.plain:\"\\\"links catapult\\\"\"~0^20 OR redirect.title.plain:\"\\\"links catapult\\\"\"~0^15 OR category.plain:\"\\\"links catapult\\\"\"~0^8 OR heading.plain:\"\\\"links catapult\\\"\"~0^5 OR opening_text.plain:\"\\\"links catapult\\\"\"~0^3 OR text.plain:\"\\\"links catapult\\\"\"~0^1 OR auxiliary_text.plain:\"\\\"links catapult\\\"\"~0^0.5)",
                        "rewrite": "top_terms_blended_freqs_1024"
                    }
                },
                "post_tags": [
                    "<\/span>"
                ],
                "pre_tags": [
                    "<span class=\"searchmatch\">"
                ]
            },
            "query": {
                "bool": {
                    "filter": [
                        {
                            "bool": {
                                "must": [
                                    {
                                        "query_string": {
                                            "allow_leading_wildcard": true,
                                            "default_operator": "AND",
                                            "fields": [
                                                "title"
                                            ],
                                            "fuzzy_prefix_length": 2,
                                            "query": "\"\\\"links catapult\\\"\"",
                                            "rewrite": "top_terms_boost_1024"
                                        }
                                    },
                                    {
                                        "terms": {
                                            "namespace": [
                                                0,
                                                1,
                                                2,
                                                3
                                            ]
                                        }
                                    }
                                ]
                            }
                        }
                    ],
                    "must": [
                        {
                            "query_string": {
                                "allow_leading_wildcard": true,
                                "auto_generate_phrase_queries": true,
                                "default_operator": "AND",
                                "fields": [
                                    "all.plain^1",
                                    "all^0.5"
                                ],
                                "fuzzy_prefix_length": 2,
                                "max_determinized_states": 500,
                                "phrase_slop": 0,
                                "query": "(all.plain:\"\\\"links catapult\\\"\"~0^1)",
                                "rewrite": "top_terms_blended_freqs_1024"
                            }
                        }
                    ]
                }
            },
            "rescore": [
                {
                    "query": {
                        "query_weight": 1,
                        "rescore_query": {
                            "function_score": {
                                "functions": [
                                    {
                                        "field_value_factor": {
                                            "field": "incoming_links",
                                            "missing": 0,
                                            "modifier": "log2p"
                                        }
                                    },
                                    {
                                        "filter": {
                                            "terms": {
                                                "namespace": [
                                                    1
                                                ]
                                            }
                                        },
                                        "weight": "0.25"
                                    },
                                    {
                                        "filter": {
                                            "terms": {
                                                "namespace": [
                                                    2
                                                ]
                                            }
                                        },
                                        "weight": "0.05"
                                    },
                                    {
                                        "filter": {
                                            "terms": {
                                                "namespace": [
                                                    3
                                                ]
                                            }
                                        },
                                        "weight": "0.0125"
                                    }
                                ]
                            }
                        },
                        "rescore_query_weight": 1,
                        "score_mode": "multiply"
                    },
                    "window_size": 8192
                }
            ],
            "size": 20,
            "stats": [
                "full_text",
                "full_text_querystring",
                "intitle",
                "query_string"
            ],
            "stored_fields": [
                "text.word_count"
            ]
        }
    }
]<|MERGE_RESOLUTION|>--- conflicted
+++ resolved
@@ -20,9 +20,6 @@
                 "title",
                 "wiki"
             ],
-<<<<<<< HEAD
-=======
-            "fields": "text.word_count",
             "highlight": {
                 "fields": {
                     "auxiliary_text": {
@@ -151,7 +148,6 @@
                     "<span class=\"searchmatch\">"
                 ]
             },
->>>>>>> e393c3e4
             "query": {
                 "bool": {
                     "filter": [
@@ -264,7 +260,9 @@
                 "intitle",
                 "query_string"
             ],
-            "stored_fields": []
+            "stored_fields": [
+                "text.word_count"
+            ]
         }
     },
     {
@@ -288,9 +286,6 @@
                 "title",
                 "wiki"
             ],
-<<<<<<< HEAD
-=======
-            "fields": "text.word_count",
             "highlight": {
                 "fields": {
                     "auxiliary_text": {
@@ -419,7 +414,6 @@
                     "<span class=\"searchmatch\">"
                 ]
             },
->>>>>>> e393c3e4
             "query": {
                 "bool": {
                     "filter": [
@@ -532,7 +526,9 @@
                 "intitle",
                 "query_string"
             ],
-            "stored_fields": []
+            "stored_fields": [
+                "text.word_count"
+            ]
         }
     },
     {
