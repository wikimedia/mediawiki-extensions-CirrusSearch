--- conflicted
+++ resolved
@@ -1,43 +1,3 @@
-<<<<<<< HEAD
-{
-    "description": "full_text search for 'insource:\"\\\"catapult anotherword\\\"\"'",
-    "options": {
-        "search_type": "dfs_query_then_fetch",
-        "timeout": "20s"
-    },
-    "params": {
-        "search_type": "dfs_query_then_fetch",
-        "timeout": "20s"
-    },
-    "query": {
-        "_source": [
-            "namespace",
-            "namespace_text",
-            "redirect.*",
-            "text_bytes",
-            "timestamp",
-            "title",
-            "wiki"
-        ],
-        "highlight": {
-            "fields": {
-                "source_text.plain": {
-                    "fragment_size": 150,
-                    "fragmenter": "scan",
-                    "highlight_query": {
-                        "bool": {
-                            "should": [
-                                {
-                                    "query_string": {
-                                        "allow_leading_wildcard": true,
-                                        "default_operator": "AND",
-                                        "fields": [
-                                            "source_text.plain"
-                                        ],
-                                        "fuzzy_prefix_length": 2,
-                                        "query": "\"\\\"catapult anotherword\\\"\"",
-                                        "rewrite": "top_terms_boost_1024"
-=======
 [
     {
         "description": "full_text search for 'insource:\"\\\"catapult anotherword\\\"\"'",
@@ -57,7 +17,6 @@
                 "title",
                 "wiki"
             ],
-            "fields": false,
             "query": {
                 "bool": {
                     "filter": [
@@ -85,7 +44,6 @@
                                                 3
                                             ]
                                         }
->>>>>>> e6133967
                                     }
                                 ]
                             }
@@ -155,7 +113,8 @@
             "stats": [
                 "full_text",
                 "insource"
-            ]
+            ],
+            "stored_fields": []
         }
     },
     {
@@ -176,7 +135,6 @@
                 "title",
                 "wiki"
             ],
-            "fields": false,
             "query": {
                 "bool": {
                     "filter": [
@@ -273,7 +231,8 @@
             "stats": [
                 "full_text",
                 "insource"
-            ]
+            ],
+            "stored_fields": []
         }
     },
     {
@@ -297,7 +256,6 @@
                 "title",
                 "wiki"
             ],
-            "fields": "text.word_count",
             "highlight": {
                 "fields": {
                     "source_text.plain": {
@@ -432,22 +390,6 @@
                         "rescore_query_weight": 1,
                         "score_mode": "multiply"
                     },
-<<<<<<< HEAD
-                    "rescore_query_weight": 1,
-                    "score_mode": "multiply"
-                },
-                "window_size": 8192
-            }
-        ],
-        "size": 20,
-        "stats": [
-            "full_text",
-            "insource"
-        ],
-        "stored_fields": [
-            "text.word_count"
-        ]
-=======
                     "window_size": 8192
                 }
             ],
@@ -455,8 +397,10 @@
             "stats": [
                 "full_text",
                 "insource"
+            ],
+            "stored_fields": [
+                "text.word_count"
             ]
         }
->>>>>>> e6133967
     }
 ]